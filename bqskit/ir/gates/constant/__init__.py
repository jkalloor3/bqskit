--- conflicted
+++ resolved
@@ -68,10 +68,7 @@
     'IdentityGate',
     'ISwapGate',
     'IToffoliGate',
-<<<<<<< HEAD
     'NRootCNOTGate',
-=======
->>>>>>> c7079b76
     'PDGate',
     'PermutationGate',
     'SGate',
