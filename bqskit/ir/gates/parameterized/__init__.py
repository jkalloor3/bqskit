--- conflicted
+++ resolved
@@ -29,11 +29,6 @@
 from bqskit.ir.gates.parameterized.unitary import VariableUnitaryGate
 
 __all__ = [
-<<<<<<< HEAD
-=======
-    'ArbitraryCPhaseGate',
-    'CCPGate',
->>>>>>> 2472f19c
     'CPGate',
     'CRXGate',
     'CRYGate',
