"""This module implements the CircuitRegion class."""
from __future__ import annotations

import logging
from typing import Any
from typing import Iterator
from typing import Mapping
from typing import Union

from typing_extensions import TypeGuard

from bqskit.ir.interval import CycleInterval
from bqskit.ir.interval import IntervalLike
from bqskit.ir.location import CircuitLocation
from bqskit.ir.point import CircuitPoint
from bqskit.ir.point import CircuitPointLike
from bqskit.utils.typing import is_integer
from bqskit.utils.typing import is_mapping
_logger = logging.getLogger(__name__)


class CircuitRegion(Mapping[int, CycleInterval]):
    """
    The CircuitRegion class.

    A CircuitRegion is an contiguous, convex area in a circuit. It is
    represented as a map from qudit indices to cycle intervals.
    """

    def __init__(self, intervals: Mapping[int, IntervalLike]) -> None:
        """
        CircuitRegion Initializer.

        Args:
            intervals (Mapping[int, IntervalLike]): A map from qudit
                indices to cycle intervals. The cycle intervals can
                be given as either a CycleInterval object or a tuple
                of two ints that represent the lower and upper bound
                of the inclusive interval.

        Notes:
            All cycle intervals are inclusive.
        """
        if not is_mapping(intervals):
            raise TypeError(
                f'Expected mapping from int to IntervalLike, got {intervals}.',
            )

        for qudit, interval in intervals.items():
            if not is_integer(qudit):
                raise TypeError(f'Expected integer keys, got {qudit}.')

            if not CycleInterval.is_interval(interval):
                raise TypeError(
                    f'Expected valid CycleInterval, got {interval}.',
                )

        self._intervals = {
            qudit: CycleInterval(interval)
            for qudit, interval in intervals.items()
        }

    def __getitem__(self, key: int) -> CycleInterval:
        """
        Return the interval given by the qudit `key`.

        Raises:
            IndexError: If `key` is not in this region.
        """
        return self._intervals[key]

    def __iter__(self) -> Iterator[int]:
        """Return an iterator for all qudits contained in the region."""
        return iter(self._intervals)

    def __len__(self) -> int:
        """Return the number of qudits in the region."""
        return len(self._intervals)

    @property
    def min_cycle(self) -> int:
        """
        Return the smallest cycle index for any qudit.

        Raises:
            ValueError: If `self` is empty.
        """
        if self.empty:
            raise ValueError('Empty region cannot have minimum cycle.')

        return min(interval.lower for interval in self.values())

    @property
    def max_cycle(self) -> int:
        """
        Return the largest cycle index for any qudit.

        Raises:
            ValueError: If `self` is empty.
        """
        if self.empty:
            raise ValueError('Empty region cannot have maximum cycle.')

        return max(interval.upper for interval in self.values())

    @property
    def max_min_cycle(self) -> int:
        """
        Return the largest cycle index for any lower bound.

        Raises:
            ValueError: If `self` is empty.
        """
        if self.empty:
            raise ValueError('Empty region cannot have minimum cycle.')

        return max(interval.lower for interval in self.values())

    @property
    def min_max_cycle(self) -> int:
        """
        Return the smallest cycle index for any upper bound.

        Raises:
            ValueError: If `self` is empty.
        """
        if self.empty:
            raise ValueError('Empty region cannot have maximum cycle.')

        return min(interval.upper for interval in self.values())

    @property
    def min_qudit(self) -> int:
        """
        Return the smallest qudit index.

        Raises:
            ValueError: If `self` is empty.
        """
        if self.empty:
            raise ValueError('Empty region cannot have minimum qudit.')

        return min(self.keys())

    @property
    def max_qudit(self) -> int:
        """
        Return the largest qudit index.

        Raises:
            ValueError: If `self` is empty.
        """
        if self.empty:
            raise ValueError('Empty region cannot have maximum qudit.')

        return max(self.keys())

    @property
    def location(self) -> CircuitLocation:
        """Return the qudits this region includes as a CircuitLocation."""
        return CircuitLocation(sorted(self.keys()))

    @property
    def points(self) -> list[CircuitPoint]:
        """Return the points described by this region."""
        return [
            CircuitPoint(cycle_index, qudit_index)
            for qudit_index, intervals in self.items()
            for cycle_index in intervals.indices
        ]

    @property
<<<<<<< HEAD
    def points_per_qubit(self) -> list[CircuitPoint]:
        """Return the points described by this region indexed by qubit"""
        return [
            [CircuitPoint(cycle_index, qudit_index)
            for cycle_index in bounds.indices]
            for qudit_index, bounds in self.items()
        ]

    
    def remove_qubit(self, qubit: int) -> QuditBounds:
        return self._bounds.pop(qubit)

    
    def transfer_qubit(self, other: CircuitRegionLike, qubit: int):
        old_bounds = self.remove_qubit(qubit)
        other_bounds = other[qubit]
        new_bounds = old_bounds.union(other_bounds)
        other._bounds.update(qubit, new_bounds)

    def has_qubit(self, ind: int) -> bool:
        return ind in self.keys()
=======
    def volume(self) -> int:
        """Return the volume of this region measured in qudit-cycles."""
        return sum(len(interval) for interval in self.values())

    @property
    def width(self) -> int:
        """Return the number of cycles this region participates in."""
        if self.empty:
            return 0

        return self.max_cycle - self.min_cycle + 1

    @property
    def empty(self) -> bool:
        """Return true if this region is empty."""
        return len(self) == 0
>>>>>>> 0479d560

    def shift_left(self, amount_to_shift: int) -> CircuitRegion:
        """
        Shift the region to the left by `amount_to_shift`.

        Args:
            amount_to_shift (int): Subtract `amount_to_shift` from all
                cycle indices.

        Raises:
            ValueError: If the region would be shifted below zero as a
                result of performing this operation.
        """
        if not is_integer(amount_to_shift):
            raise TypeError(
                f'Expected integer for shift amount, got {amount_to_shift}.',
            )

        if self.empty:
            return CircuitRegion(self._intervals)

        if self.min_cycle - amount_to_shift < 0:
            raise ValueError(
                f'Cannot shift region to the left by {amount_to_shift}.',
            )

        return CircuitRegion({
            qudit_index:
            CycleInterval(
                interval[0] - amount_to_shift,
                interval[1] - amount_to_shift,
            )
            for qudit_index, interval in self._intervals.items()
        })

    def shift_right(self, amount_to_shift: int) -> CircuitRegion:
        """
        Shift the region to the right by `amount_to_shift`.

        Args:
            amount_to_shift (int): Add `amount_to_shift` to all
                cycle indices.
        """
        if not is_integer(amount_to_shift):
            raise TypeError(
                f'Expected integer for shift amount, got {amount_to_shift}.',
            )

        if self.empty:
            return CircuitRegion(self._intervals)

        if amount_to_shift < 0:
            return self.shift_left(-amount_to_shift)

        return CircuitRegion({
            qudit_index:
            CycleInterval(
                interval[0] + amount_to_shift,
                interval[1] + amount_to_shift,
            )
            for qudit_index, interval in self._intervals.items()
        })

    def overlaps(self, other: CircuitPointLike | CircuitRegionLike) -> bool:
        """Return true if `other` overlaps this region."""

        if CircuitPoint.is_point(other):
            other = CircuitPoint(*other)

            if other.qudit not in self:
                return False

            intervals = self[other.qudit]
            return intervals.lower <= other.cycle <= intervals.upper

        if CircuitRegion.is_region(other):
            other = CircuitRegion(other)

            if other.empty or self.empty:
                return False

            if self.min_cycle > other.max_cycle:
                return False

            if self.max_cycle < other.min_cycle:
                return False

            qudit_intersection = self.location.intersection(other.location)

            if len(qudit_intersection) == 0:
                return False

            for qudit in qudit_intersection:
                if (
                    self[qudit].lower <= other[qudit].upper
                    and self[qudit].upper >= other[qudit].lower
                ):
                    return True

            return False

        raise TypeError(
            'Expected either CircuitPoint or CircuitRegion, got %s.'
            % type(other),
        )

    def __contains__(self, other: object) -> bool:
        if is_integer(other):
            return other in self._intervals.keys()

        if CircuitPoint.is_point(other):
            return other[1] in self.keys() and other[0] in self[other[1]]

        if CircuitRegion.is_region(other):
            other = CircuitRegion(other)

            if other.empty:
                return True

            if self.empty:
                return False

            return (
                all(qudit in self.keys() for qudit in other.keys())
                and all(
                    self[qudit].lower <= other[qudit][0] <= self[qudit].upper
                    for qudit in other.keys()
                )
                and all(
                    self[qudit].lower <= other[qudit][1] <= self[qudit].upper
                    for qudit in other.keys()
                )
            )

        return NotImplemented

    def transpose(self) -> dict[int, list[int]]:
        """Flip region to map cycle indices to qudit indices."""
        if self.empty:
            return {}

        qudit_cycles: dict[int, list[int]] = {
            i: []
            for i in range(self.min_cycle, self.max_cycle + 1)
        }

        for qudit_index, intervals in sorted(self.items()):
            for cycle_index in range(intervals.lower, intervals.upper + 1):
                qudit_cycles[cycle_index].append(qudit_index)

        return {k: v for k, v in qudit_cycles.items() if len(v) > 0}

    def intersection(self, other: CircuitRegionLike) -> CircuitRegion:
        if not CircuitRegion.is_region(other):
            raise TypeError(f'Expected CircuitRegion, got {type(other)}.')

        other = CircuitRegion(other)
        location = self.location.intersection(other.location)

        region: dict[int, CycleInterval] = {}
        for qudit in location:
            if self[qudit].overlaps(other[qudit]):
                region[qudit] = self[qudit].intersection(other[qudit])

        return CircuitRegion(region)

    def union(self, other: CircuitRegionLike) -> CircuitRegion:
        if not CircuitRegion.is_region(other):
            raise TypeError(f'Expected CircuitRegion, got {type(other)}.')

        other = CircuitRegion(other)
        location = self.location.union(other.location)

        region: dict[int, CycleInterval] = {}
        for qudit in location:
            if qudit in self and qudit in other:
                region[qudit] = self[qudit].union(other[qudit])

            elif qudit in self:
                region[qudit] = self[qudit]

            elif qudit in other:
                region[qudit] = other[qudit]

        return CircuitRegion(region)

    def depends_on(self, other: CircuitRegionLike) -> bool:
        """Return true if self depends on other."""
        if not isinstance(other, CircuitRegion):
            other = CircuitRegion(other)

        intersection = self.location.intersection(other.location)
        if len(intersection) != 0:
            return all(other[qudit] < self[qudit] for qudit in intersection)

        return False

    def dependency(self, other: CircuitRegionLike) -> int:
        """
        Return 1 if self depends on other.

        Return -1 if other depends on self. Return 0 if no dependency.
        """

        if not isinstance(other, CircuitRegion):
            other = CircuitRegion(other)

        intersection = self.location.intersection(other.location)

        if not intersection:
            return 0

        for qudit in intersection:
            if other[qudit] < self[qudit]:
                return 1

        return -1

    def __eq__(self, other: object) -> bool:
        if CircuitRegion.is_region(other):
            other = CircuitRegion(other)
            return sorted(self.items()) == sorted(other.items())

        return NotImplemented

    def __hash__(self) -> int:
        return tuple(sorted(self.items())).__hash__()

    def __str__(self) -> str:
        return str(self._intervals)

    def __repr__(self) -> str:
        return repr(self._intervals)

    def __lt__(self, other: object) -> bool:
        if CircuitPoint.is_point(other):
            other = CircuitPoint(*other)
            if other[0] < self.min_cycle:
                return True

            if other[1] in self.keys():
                return other[0] < self[other[1]].lower

        elif CircuitRegion.is_region(other):
            other = CircuitRegion(other)

            if len(self.location.intersection(other.location)) != 0:
                lt = None
                for qudit in self.location.intersection(other.location):
                    if lt is None:
                        lt = self[qudit] < other[qudit]
                    elif lt != (self[qudit] < other[qudit]):
                        raise ValueError('Both regions depend on each other.')

                assert lt is not None
                return lt

            lower_intervals = tuple(sorted({x.lower for x in self.values()}))
            other_lower_intervals = tuple(
                sorted({x.lower for x in other.values()}),
            )
            upper_intervals = tuple(
                reversed(sorted({x.upper for x in self.values()})),
            )
            other_upper_intervals = tuple(
                reversed(sorted({x.upper for x in other.values()})),
            )
            return (lower_intervals, upper_intervals) < (
                other_lower_intervals, other_upper_intervals,
            )

        return NotImplemented

    @staticmethod
    def is_region(region: Any) -> TypeGuard[CircuitRegionLike]:
        """Return true if region is a CircuitRegionLike."""
        if isinstance(region, CircuitRegion):
            return True

        if not is_mapping(region):
            _logger.debug('Region is not a mapping.')
            return False

        if not all(is_integer(key) for key in region.keys()):
            _logger.debug('Region does not have integer keys.')
            return False

        if not all(CycleInterval.is_interval(val) for val in region.values()):
            _logger.debug('Region does not have IntervalLike values.')
            return False

        return True


CircuitRegionLike = Union[Mapping[int, IntervalLike], CircuitRegion]<|MERGE_RESOLUTION|>--- conflicted
+++ resolved
@@ -170,7 +170,24 @@
         ]
 
     @property
-<<<<<<< HEAD
+    def volume(self) -> int:
+        """Return the volume of this region measured in qudit-cycles."""
+        return sum(len(interval) for interval in self.values())
+
+    @property
+    def width(self) -> int:
+        """Return the number of cycles this region participates in."""
+        if self.empty:
+            return 0
+
+        return self.max_cycle - self.min_cycle + 1
+
+    @property
+    def empty(self) -> bool:
+        """Return true if this region is empty."""
+        return len(self) == 0
+
+    @property
     def points_per_qubit(self) -> list[CircuitPoint]:
         """Return the points described by this region indexed by qubit"""
         return [
@@ -179,11 +196,11 @@
             for qudit_index, bounds in self.items()
         ]
 
-    
+
     def remove_qubit(self, qubit: int) -> QuditBounds:
         return self._bounds.pop(qubit)
 
-    
+
     def transfer_qubit(self, other: CircuitRegionLike, qubit: int):
         old_bounds = self.remove_qubit(qubit)
         other_bounds = other[qubit]
@@ -192,24 +209,6 @@
 
     def has_qubit(self, ind: int) -> bool:
         return ind in self.keys()
-=======
-    def volume(self) -> int:
-        """Return the volume of this region measured in qudit-cycles."""
-        return sum(len(interval) for interval in self.values())
-
-    @property
-    def width(self) -> int:
-        """Return the number of cycles this region participates in."""
-        if self.empty:
-            return 0
-
-        return self.max_cycle - self.min_cycle + 1
-
-    @property
-    def empty(self) -> bool:
-        """Return true if this region is empty."""
-        return len(self) == 0
->>>>>>> 0479d560
 
     def shift_left(self, amount_to_shift: int) -> CircuitRegion:
         """
