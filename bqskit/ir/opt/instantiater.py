"""This module implements the Instantiater base class."""
from __future__ import annotations

import abc
from typing import TYPE_CHECKING

import numpy as np
import numpy.typing as npt

from bqskit.ir.opt.cost.functions import HilbertSchmidtCostGenerator
from bqskit.ir.opt.multistartgens.random import RandomStartGenerator
from bqskit.qis.state.state import StateVector
from bqskit.qis.state.system import StateSystem
from bqskit.qis.unitary.unitarymatrix import UnitaryMatrix

if TYPE_CHECKING:
    from bqskit.ir.circuit import Circuit
    from bqskit.qis.state.state import StateLike
    from bqskit.qis.state.system import StateSystemLike
    from bqskit.qis.unitary.unitarymatrix import UnitaryLike


class Instantiater(abc.ABC):
    """
    The Instantiater class.

    An Instantiater is responsible for instantiating circuit templates such that
    the resulting circuit bests implements the desired target.
    """

    @abc.abstractmethod
    def instantiate(
        self,
        circuit: Circuit,
        target: UnitaryMatrix | StateVector | StateSystem,
        x0: npt.NDArray[np.float64],
    ) -> npt.NDArray[np.float64]:
        """
        Instantiate `circuit` to best implement `target`.

        Args:
            circuit (Circuit): The circuit template to instantiate.

            target (UnitaryMatrix | StateVector | StateSystem): The unitary
                matrix to implement or state to prepare.

            x0 (np.ndarray): Initial point to use during instantiation.

        Returns:
            (np.ndarray): The paremeters for the circuit that makes the
                circuit best implement `target`.

        Notes:
            This method should be side-effect free. This is necessary since
            many instantiate calls to the same circuit using the same
            Instantiater object may happen in parallel.
        """

    def multi_start_instantiate(
        self,
        circuit: Circuit,
        target: UnitaryLike | StateLike | StateSystemLike,
        num_starts: int,
    ) -> Circuit:
        """
        Instantiate `circuit` to best implement `target` with multiple starts.

        Args:
            circuit (Circuit): The circuit template to instantiate.

            target (UnitaryMatrix | StateVector | StateSystem): The unitary
                matrix to implement or state to prepare.

            num_starts (int): The number of starting points to attempt
                instantiation with.

        Returns:
<<<<<<< HEAD
            (Circuit): The paremeters for the circuit that makes the
                circuit best implement `target`.
=======
            (Circuit): A circuit copy with the best parameters with
                respect to `target`.
>>>>>>> 4b15e087

        Notes:
            This method should be side-effect free. This is necessary since
            many instantiate calls to the same circuit using the same
            Instantiater object may happen in parallel.
        """
<<<<<<< HEAD
=======
        _circuit = circuit.copy()
        self.multi_start_instantiate_inplace(_circuit, target, num_starts)
        return _circuit

    def multi_start_instantiate_inplace(
        self,
        circuit: Circuit,
        target: UnitaryLike | StateLike | StateSystemLike,
        num_starts: int,
    ) -> None:
        """
        Instantiate `circuit` to best implement `target` with multiple starts.

        See :func:`multi_start_instantiate` for more info.

        Notes:
            This method is a version of :func:`multi_start_instantiate`
            that modifies `circuit` in place rather than returning a copy.
        """
>>>>>>> 4b15e087
        target = self.check_target(target)
        start_gen = RandomStartGenerator()
        starts = start_gen.gen_starting_points(num_starts, circuit, target)
        cost_fn = HilbertSchmidtCostGenerator().gen_cost(circuit, target)
        params_list = [self.instantiate(circuit, target, x0) for x0 in starts]
        params = sorted(params_list, key=lambda x: cost_fn(x))[0]
        circuit.set_params(params)
<<<<<<< HEAD
=======

    async def multi_start_instantiate_async(
        self,
        circuit: Circuit,
        target: UnitaryLike | StateLike | StateSystemLike,
        num_starts: int,
    ) -> Circuit:
        """
        Instantiate `circuit` to best implement `target` with multiple starts.

        See :func:`multi_start_instantiate` for more info.

        Notes:
            This method is an async version of :func:`multi_start_instantiate`
            and designed to parallelize the instantiation calls in the
            BQSKit Runtime during pass execution.
        """
        from bqskit.runtime import get_runtime
        target = self.check_target(target)
        start_gen = RandomStartGenerator()
        starts = start_gen.gen_starting_points(num_starts, circuit, target)
        cost_fn = HilbertSchmidtCostGenerator().gen_cost(circuit, target)
        params_list = await get_runtime().map(
            self.instantiate,
            [circuit] * num_starts,
            [target] * num_starts,
            starts,
        )
        params = sorted(params_list, key=lambda x: cost_fn(x))[0]
        circuit.set_params(params)
>>>>>>> 4b15e087
        return circuit

    @staticmethod
    @abc.abstractmethod
    def is_capable(circuit: Circuit) -> bool:
        """Return true if the circuit can be instantiated."""

    @staticmethod
    @abc.abstractmethod
    def get_violation_report(circuit: Circuit) -> str:
        """
        Return a message explaining why `circuit` cannot be instantiated.

        Args:
            circuit (Circuit): Generate a report for this circuit.

        Raises:
            ValueError: If `circuit` can be instantiated with this
                instantiater.
        """

    def check_target(
        self,
        target: UnitaryLike | StateLike | StateSystemLike,
    ) -> UnitaryMatrix | StateVector | StateSystem:
        """Check `target` to be valid and return it casted."""
        # Check `target`
        try:
            if UnitaryMatrix.is_unitary(target):
                target = UnitaryMatrix(target)

            elif StateVector.is_pure_state(target):
                target = StateVector(target)

            elif StateSystem.is_state_system(target):
                target = StateSystem(target)

            else:
                raise TypeError(
                    'Target is neither a unitary, a state system'
                    f', nor a state. Got {type(input)}.',
                )
        except Exception as e:
            raise TypeError(
                'Unable to determine type of input.'
                ' Ensure that you are trying to compile a valid'
                ' circuit, unitary, or state.',
            ) from e

        return target

    @staticmethod
    @abc.abstractmethod
    def get_method_name() -> str:
        """Return the name of this method."""<|MERGE_RESOLUTION|>--- conflicted
+++ resolved
@@ -75,21 +75,14 @@
                 instantiation with.
 
         Returns:
-<<<<<<< HEAD
-            (Circuit): The paremeters for the circuit that makes the
-                circuit best implement `target`.
-=======
             (Circuit): A circuit copy with the best parameters with
                 respect to `target`.
->>>>>>> 4b15e087
 
         Notes:
             This method should be side-effect free. This is necessary since
             many instantiate calls to the same circuit using the same
             Instantiater object may happen in parallel.
         """
-<<<<<<< HEAD
-=======
         _circuit = circuit.copy()
         self.multi_start_instantiate_inplace(_circuit, target, num_starts)
         return _circuit
@@ -109,7 +102,6 @@
             This method is a version of :func:`multi_start_instantiate`
             that modifies `circuit` in place rather than returning a copy.
         """
->>>>>>> 4b15e087
         target = self.check_target(target)
         start_gen = RandomStartGenerator()
         starts = start_gen.gen_starting_points(num_starts, circuit, target)
@@ -117,8 +109,6 @@
         params_list = [self.instantiate(circuit, target, x0) for x0 in starts]
         params = sorted(params_list, key=lambda x: cost_fn(x))[0]
         circuit.set_params(params)
-<<<<<<< HEAD
-=======
 
     async def multi_start_instantiate_async(
         self,
@@ -149,7 +139,6 @@
         )
         params = sorted(params_list, key=lambda x: cost_fn(x))[0]
         circuit.set_params(params)
->>>>>>> 4b15e087
         return circuit
 
     @staticmethod
