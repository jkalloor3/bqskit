"""This module implements the Minimization class."""
from __future__ import annotations

from typing import Any
from typing import TYPE_CHECKING

import numpy as np
import numpy.typing as npt

from bqskit.ir.gates.parameterized.unitary import VariableUnitaryGate
from bqskit.ir.opt.cost.functions import HilbertSchmidtResidualsGenerator
from bqskit.ir.opt.cost.generator import CostFunctionGenerator
from bqskit.ir.opt.instantiater import Instantiater
from bqskit.ir.opt.minimizer import Minimizer
from bqskit.ir.opt.minimizers.ceres import CeresMinimizer
from bqskit.ir.opt.multistartgens.random import RandomStartGenerator
from bqskit.qis.state.state import StateLike
from bqskit.qis.state.state import StateVector

if TYPE_CHECKING:
    from bqskit.ir.circuit import Circuit
    from bqskit.qis.state.system import StateSystem
    from bqskit.qis.state.system import StateSystemLike
    from bqskit.qis.unitary.unitarymatrix import UnitaryLike
    from bqskit.qis.unitary.unitarymatrix import UnitaryMatrix


class Minimization(Instantiater):
    """The Minimization circuit instantiater."""

    def __init__(
        self,
        cost_fn_gen: CostFunctionGenerator = HilbertSchmidtResidualsGenerator(),
        minimizer: Minimizer = CeresMinimizer(),
        **kwargs: dict[str, Any],  # TODO: handle dist_tol and other options
    ) -> None:
        """
        Construct and configure a Minimization Instantiater.

        Args:
            cost_fn_gen (CostFunctionGenerator): This generator creates cost
                functions that are minimized.
                (Default: HilbertSchmidtGenerator())

            minimizer (Minimizer): The minimizer to use. If left as
                None, attempts to select best one.
        """

        if not isinstance(cost_fn_gen, CostFunctionGenerator):
            raise TypeError(
                'Expected CostFunctionGenerator, got %s.' % type(cost_fn_gen),
            )

        if not isinstance(minimizer, Minimizer):
            raise TypeError('Expected Minimizer, got %s.' % type(minimizer))

        self.cost_fn_gen = cost_fn_gen
        self.minimizer = minimizer

    def instantiate(
        self,
        circuit: Circuit,
        target: UnitaryMatrix | StateVector | StateSystem,
        x0: npt.NDArray[np.float64],
    ) -> npt.NDArray[np.float64]:
        """Instantiate `circuit`, see Instantiater for more info."""
        cost = self.cost_fn_gen.gen_cost(circuit, target)
<<<<<<< HEAD
        # print(x0, circuit.num_params, circuit.gate_counts)
        # print("STARTING")
        final_cost =  self.minimizer.minimize(cost, x0)
        # print("FINAL Parameters", final_cost)
        # Calculated grad
        # print("Calculated Gradient", cost.get_cost_and_grad(x0)[1])
        return final_cost
=======
        return self.minimizer.minimize(cost, x0)
>>>>>>> 594c2b4e

    @staticmethod
    def is_capable(circuit: Circuit) -> bool:
        """Return true if the circuit can be instantiated."""
        return all(
            not isinstance(g, VariableUnitaryGate)
            for g in circuit.gate_set
        )

    @staticmethod
    def get_violation_report(circuit: Circuit) -> str:
        """
        All circuits can be instantiated with minimization.

        See Instantiater for more info.
        """
        return (
            'Cannot instantiate a circuit with VariableUnitaryGates'
            ' via minimization.'
        )

    @staticmethod
    def get_method_name() -> str:
        """Return the name of this method."""
        return 'minimization'

    def multi_start_instantiate_inplace(
        self,
        circuit: Circuit,
        target: UnitaryLike | StateLike | StateSystemLike,
        num_starts: int,
    ) -> None:
        """
        Instantiate `circuit` to best implement `target` with multiple starts.

        See Instantiater for more info.
        """
        target = self.check_target(target)
        start_gen = RandomStartGenerator()
        starts = start_gen.gen_starting_points(num_starts, circuit, target)
        cost_fn = self.cost_fn_gen.gen_cost(circuit, target)
        params_list = [self.instantiate(circuit, target, x0) for x0 in starts]
        params = sorted(params_list, key=lambda x: cost_fn(x))[0]
        circuit.set_params(params)

    async def multi_start_instantiate_async(
        self,
        circuit: Circuit,
        target: UnitaryLike | StateLike | StateSystemLike,
        num_starts: int,
    ) -> Circuit:
        """
        Instantiate `circuit` to best implement `target` with multiple starts.

        See Instantiater for more info.
        """
        from bqskit.runtime import get_runtime
        target = self.check_target(target)
        start_gen = RandomStartGenerator()
        starts = start_gen.gen_starting_points(num_starts, circuit, target)
        cost_fn = self.cost_fn_gen.gen_cost(circuit, target)
        params_list = await get_runtime().map(
            self.instantiate,
            [circuit] * num_starts,
            [target] * num_starts,
            starts,
        )
        params = sorted(params_list, key=lambda x: cost_fn(x))[0]
        circuit.set_params(params)
        return circuit<|MERGE_RESOLUTION|>--- conflicted
+++ resolved
@@ -65,17 +65,7 @@
     ) -> npt.NDArray[np.float64]:
         """Instantiate `circuit`, see Instantiater for more info."""
         cost = self.cost_fn_gen.gen_cost(circuit, target)
-<<<<<<< HEAD
-        # print(x0, circuit.num_params, circuit.gate_counts)
-        # print("STARTING")
-        final_cost =  self.minimizer.minimize(cost, x0)
-        # print("FINAL Parameters", final_cost)
-        # Calculated grad
-        # print("Calculated Gradient", cost.get_cost_and_grad(x0)[1])
-        return final_cost
-=======
         return self.minimizer.minimize(cost, x0)
->>>>>>> 594c2b4e
 
     @staticmethod
     def is_capable(circuit: Circuit) -> bool:
