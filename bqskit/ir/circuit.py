--- conflicted
+++ resolved
@@ -20,12 +20,7 @@
 from typing import Tuple
 from typing import TYPE_CHECKING
 
-<<<<<<< HEAD
-import time
-
-=======
 import dill
->>>>>>> c6441465
 import numpy as np
 import numpy.typing as npt
 
@@ -2811,9 +2806,6 @@
                 DeprecationWarning,
             )
 
-
-        start_time = time.time()
-
         # Set seed if specified
         if seed is not None:
             if not isinstance(seed, int):
@@ -2870,17 +2862,8 @@
 
         instantiater = cast(Instantiater, instantiater)
 
-        # orig_gates = self.gate_counts
-
         # Instantiate
         instantiater.multi_start_instantiate_inplace(self, target, multistarts)
-
-        # finish_time = time.time() - start_time
-
-        # final_gates = self.gate_counts
-
-        # if finish_time > 5:
-        #     print(f"LONG INSTANTIATION {finish_time}", orig_gates, final_gates)
 
         return self
 
