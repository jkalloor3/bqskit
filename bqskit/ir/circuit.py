--- conflicted
+++ resolved
@@ -561,8 +561,6 @@
 
         return self._circuit[point[0]][point[1]] is None
 
-<<<<<<< HEAD
-=======
     def normalize_point(self, point: CircuitPointLike) -> CircuitPoint:
         """Flip negative indices to positive indices."""
         if not self.is_point_in_range(point):
@@ -572,7 +570,6 @@
         qudit = point[1] if point[1] >= 0 else self.get_size() + point[1]
         return CircuitPoint(cycle, qudit)
 
->>>>>>> 30e46df3
     def check_valid_operation(self, op: Operation) -> None:
         """Check that `op` can be applied to the circuit."""
         if not isinstance(op, Operation):
@@ -1381,152 +1378,6 @@
 
         Raises:
             ValueError: If `region` is invalid or cannot be straightened.
-<<<<<<< HEAD
-        """
-        if len(region) == 0:
-            return
-
-        region = self.straighten(region)[0]
-        circuit = self.batch_pop(region.points)
-
-        # Remove placeholders if being called from batch_fold
-        placeholder_gate_points = [
-            (cycle, op.location[0])
-            for cycle, op in circuit.operations_with_cycles()
-            if isinstance(op.gate, TaggedGate)
-            and op.gate.tag == '__fold_placeholder__'
-        ]
-        if len(placeholder_gate_points) > 0:
-            circuit.batch_pop(placeholder_gate_points)
-
-        # Form and insert CircuitGate
-        self.insert_gate(
-            region.min_cycle,
-            CircuitGate(circuit, True),
-            sorted(list(region.keys())),
-            list(circuit.get_params()),
-        )
-
-    def batch_fold(self, regions: Iterable[CircuitRegionLike]) -> None:
-        """Fold all `regions` at once."""
-        regions = [
-            CircuitRegion(region)
-            for region in regions
-            if len(region) > 0
-        ]
-
-        # Regions that contain empty cycles can cause problems later
-        # Remove empty cycles in regions by inserting tagged gates
-        # Fold operation will later remove when safe to do so
-        placeholder_gates = {
-            radix: TaggedGate(IdentityGate(1, [radix]), '__fold_placeholder__')
-            for radix in set(self.get_radixes())
-        }
-
-        for region in regions:
-            for cycle, qudits in sorted(region.transpose().items()):
-                if all(self.is_point_idle((cycle, qudit)) for qudit in qudits):
-                    self.insert_gate(
-                        cycle,
-                        placeholder_gates[self.get_radixes()[qudits[0]]],
-                        qudits[0],
-                    )
-
-        # Check for invalid input
-        for i, region1 in enumerate(regions):
-            # check regions to be valid
-            self.check_region(region1)
-
-            # Ensure no two regions overlap
-            for j, region2 in enumerate(regions):
-                if i == j:
-                    continue
-
-                if region1.overlaps(region2):
-                    raise ValueError('Cannot batch fold overlapping regions.')
-
-        # Sort and straighten regions, adjusting them as we go
-        straighten_regions: list[CircuitRegion] = []
-        adjustments_made: list[tuple[int, CircuitRegion]] = []
-        for region in sorted(
-            regions,
-            key=lambda x: (x.max_min_cycle, -x.min_cycle),
-            reverse=True,
-        ):
-            for adjustment in adjustments_made:
-                region = region.adjust(*adjustment)
-            straighten_region, added_cycles, shadow = self.straighten(region)
-            for i in range(len(straighten_regions)):
-                new_region = straighten_regions[i].adjust(added_cycles, shadow)
-                if new_region != straighten_regions[i]:
-                    straighten_regions[i] = new_region
-                    for cycle, qudits in sorted(new_region.transpose().items()):
-                        if all(
-                            self.is_point_idle((cycle, qudit))
-                            for qudit in qudits
-                        ):
-                            self.insert_gate(
-                                cycle,
-                                placeholder_gates[
-                                    self.get_radixes()[
-                                        qudits[0]
-                                    ]
-                                ],
-                                qudits[0],
-                            )
-
-            straighten_regions.append(straighten_region)
-            adjustments_made.append((added_cycles, shadow))
-
-        for region in straighten_regions:
-            for cycle, qudits in sorted(region.transpose().items()):
-                if all(self.is_point_idle((cycle, qudit)) for qudit in qudits):
-                    self.insert_gate(
-                        cycle,
-                        placeholder_gates[self.get_radixes()[qudits[0]]],
-                        qudits[0],
-                    )
-
-            for qudit in region:
-                if self.is_point_idle((region[qudit].lower, qudit)):
-                    self.insert_gate(
-                        region[qudit].lower,
-                        placeholder_gates[self.get_radixes()[qudit]],
-                        qudit,
-                    )
-
-        # sort and fold regions, tracking cycle changes
-        num_cycles = self.get_num_cycles()
-        for region in sorted(
-            straighten_regions,
-            key=lambda x: (x.max_cycle, x.min_cycle),
-        ):
-            self.fold(region.shift_left(num_cycles - self.get_num_cycles()))
-
-    def unfold(self, point: CircuitPointLike) -> None:
-        """Unfold the CircuitGate at `point` into the circuit."""
-        if not isinstance(self[point].gate, CircuitGate):
-            raise ValueError('Expected to unfold a CircuitGate.')
-
-        op = self[point]
-        circuit: Circuit = op.gate._circuit  # type: ignore
-        circuit.set_params(op.params)
-        self.replace_with_circuit(point, circuit, op.location)
-
-    def unfold_all(self) -> None:
-        """Unfold all CircuitGates in the circuit."""
-        while any(
-            isinstance(gate, CircuitGate)
-            for gate in self.get_gate_set()
-        ):
-            for cycle, op in self.operations_with_cycles():
-                if isinstance(op.gate, CircuitGate):
-                    self.unfold((cycle, op.location[0]))
-                    break
-
-    def surround(self, point: CircuitPointLike, size: int) -> CircuitRegion:
-        """
-=======
         """
         if len(region) == 0:
             return
@@ -1673,7 +1524,6 @@
 
     def surround(self, point: CircuitPointLike, size: int) -> CircuitRegion:
         """
->>>>>>> 30e46df3
         Retrieve the maximal region in this circuit with `point` included.
 
         Args:
@@ -1704,23 +1554,13 @@
         if size <= 0:
             raise ValueError(f'Expected a positive integer size, got {size}.')
 
-<<<<<<< HEAD
-=======
         point = self.normalize_point(point)
 
->>>>>>> 30e46df3
         init_op: Operation = self[point]  # Allow starting at an idle point
 
         if init_op.get_size() > size:
             raise ValueError('Gate at point is too large for size.')
 
-<<<<<<< HEAD
-        HalfWire = tuple[CircuitPoint, str]  # type: ignore
-        Node = tuple[  # type: ignore
-            list[HalfWire],  # type: ignore
-            list[tuple[int, Operation]],  # type: ignore
-            CircuitLocation,  # type: ignore
-=======
         HalfWire = tuple[CircuitPoint, str]
         """
         A HalfWire is a point in the circuit and a direction. This
@@ -1733,21 +1573,11 @@
             set[tuple[int, Operation]],
             CircuitLocation,
             set[CircuitPoint],
->>>>>>> 30e46df3
         ]
         """
         A Node in the search tree.
 
         Each node represents a region that may grow further.
-<<<<<<< HEAD
-        The data structure tracks all half-wires in the region and
-        the list of operations inside the region. For each half-wire,
-        we store the furtherest along point and its direction. The
-        node structure additionally stores the set of qudit indices
-        involved in the region currently.
-        """
-
-=======
         The data structure tracks all HalfWires in the region and
         the set of operations inside the region. During node exploration
         each HalfWire is walked until we find a multi-qudit gate. Multi-
@@ -1758,7 +1588,6 @@
         """
 
         # Initialize the frontier
->>>>>>> 30e46df3
         init_node = (
             [
                 (CircuitPoint(point[0], qudit_index), 'left')
@@ -1768,49 +1597,23 @@
                 (CircuitPoint(point[0], qudit_index), 'right')
                 for qudit_index in init_op.location
             ],
-<<<<<<< HEAD
-            [(point[0], init_op)],
-            init_op.location,
-=======
             {(point[0], init_op)},
             init_op.location,
             {CircuitPoint(point[0], q) for q in init_op.location},
->>>>>>> 30e46df3
         )
 
         frontier: list[Node] = [init_node]
 
-<<<<<<< HEAD
-        # track best so far
-        def score(node: Node) -> int:
-            return sum([op[1].get_size() for op in node[1]])
-
-        best_node = init_node
-        best_score = score(init_node)
-=======
         # Track best so far
         def score(node: Node) -> int:
             return sum([op[1].get_size() for op in node[1]])
 
         best_score = score(init_node)
         best_region = self.get_region({(point[0], init_op.location[0])})
->>>>>>> 30e46df3
 
         # Exhaustive Search
         while len(frontier) > 0:
             node = frontier.pop(0)
-<<<<<<< HEAD
-
-            # Evaluate node
-            if score(node) > best_score:
-                best_node = node
-                best_score = score(node)
-
-            # Expand node
-            for i, half_wire in enumerate(node[0]):
-
-                # Explore in specified direction
-=======
             _logger.debug('popped node:')
             _logger.debug(node[0])
             _logger.debug(f'Items remaining in the frontier: {len(frontier)}')
@@ -1835,93 +1638,11 @@
             before_branch_half_wires: dict[int, HalfWire] = {}
             for i, half_wire in enumerate(node[0]):
 
->>>>>>> 30e46df3
                 cycle_index, qudit_index = half_wire[0]
                 step = -1 if half_wire[1] == 'left' else 1
 
                 while True:
 
-<<<<<<< HEAD
-                    # Find next gate
-                    cycle_index += step
-
-                    if cycle_index < 0 or cycle_index >= self.get_num_cycles():
-                        stopped_node = copy.deepcopy(node)
-                        stopped_node[0].pop(i)
-                        frontier.append(stopped_node)
-                        break
-
-                    if self.is_point_idle((cycle_index, qudit_index)):
-                        continue
-
-                    op: Operation = self[cycle_index, qudit_index]
-
-                    # Absorb single-qudit gates
-                    if op.get_size() == 1:
-                        new_node = copy.deepcopy(node)
-                        new_node[1].append((cycle_index, op))
-                        new_node[0][i] = (
-                            CircuitPoint(cycle_index, qudit_index),
-                            half_wire[1],
-                        )
-                        frontier.append(new_node)
-                        break
-
-                    # Operations that are too large stop this half_wire
-                    if len(op.location.union(node[2])) > size:
-                        stopped_node = copy.deepcopy(node)
-                        stopped_node[0].pop(i)
-                        frontier.append(stopped_node)
-                        break
-
-                    # Otherwise consider both 1) adding the operation
-                    if (cycle_index, op) not in node[1]:
-                        added_node = copy.deepcopy(node)
-                        added_node[1].append((cycle_index, op))
-                        added_node[0][i] = (
-                            CircuitPoint(cycle_index, qudit_index),
-                            half_wire[1],
-                        )
-                        added_node[0].extend([
-                            (
-                                CircuitPoint(cycle_index, qudit),
-                                'left',
-                            )
-                            for qudit in op.location
-                            if qudit != qudit_index
-                        ])
-                        added_node[0].extend([
-                            (
-                                CircuitPoint(cycle_index, qudit),
-                                'right',
-                            )
-                            for qudit in op.location
-                            if qudit != qudit_index
-                        ])
-                        added_node = (
-                            added_node[0],
-                            added_node[1],
-                            added_node[2].union(op.location),
-                        )
-                        frontier.append(added_node)
-
-                    # 2) And stopping the half_wire
-                    stopped_node = copy.deepcopy(node)
-                    stopped_node[0].pop(i)
-                    frontier.append(stopped_node)
-                    break
-
-        # Calculate region from best node and return
-        points = [half_wire[0] for half_wire in best_node[0]]
-        qudits = {point.qudit for point in points}
-        region = {qudit: (0, 0) for qudit in qudits}
-        for point in points:
-            region[point.qudit] = (
-                min(region[point.qudit][0], point.cycle),
-                max(region[point.qudit][1], point.cycle),
-            )
-        return CircuitRegion(region)
-=======
                     # Take a step
                     cycle_index += step
 
@@ -2013,7 +1734,6 @@
                 frontier.append(([], node[1] | absorbed_gates, *node[2:]))
 
         return best_region
->>>>>>> 30e46df3
 
     def get_region(self, points: Iterable[CircuitPointLike]) -> CircuitRegion:
         """
@@ -2097,19 +1817,11 @@
             )
 
         return CircuitRegion(region)
-<<<<<<< HEAD
 
     def downsize_region(self, region: CircuitRegionLike) -> CircuitRegion:
         """Remove all idle qudits-cycles in `region` while keeping it valid."""
         return self.get_region(CircuitRegion(region).points)
 
-=======
-
-    def downsize_region(self, region: CircuitRegionLike) -> CircuitRegion:
-        """Remove all idle qudits-cycles in `region` while keeping it valid."""
-        return self.get_region(CircuitRegion(region).points)
-
->>>>>>> 30e46df3
     def get_operations(
             self,
             points: Iterable[CircuitPointLike],
@@ -2546,7 +2258,6 @@
 
     @overload
     def __getitem__(
-<<<<<<< HEAD
         self,
         slice: int | slice,
     ) -> list[Operation]:
@@ -2558,27 +2269,11 @@
         slices: tuple[Iterable[int] | slice, Iterable[int] | slice]
             | tuple[int, Iterable[int] | slice]
             | tuple[Iterable[int] | slice, int],
-=======
-        self,
-        slice: int | slice,
->>>>>>> 30e46df3
     ) -> list[Operation]:
         ...
 
-    @overload
     def __getitem__(
         self,
-<<<<<<< HEAD
-=======
-        slices: tuple[Iterable[int] | slice, Iterable[int] | slice]
-            | tuple[int, Iterable[int] | slice]
-            | tuple[Iterable[int] | slice, int],
-    ) -> list[Operation]:
-        ...
-
-    def __getitem__(
-        self,
->>>>>>> 30e46df3
         indices: CircuitPointLike
             | Iterable[CircuitPointLike]
             | CircuitRegionLike
@@ -2838,7 +2533,6 @@
         pass  # TODO
 
     def save(self, filename: str) -> None:
-<<<<<<< HEAD
         if filename.endswith('.pickle'):
             with open(filename, 'wb') as f:
                 pickle.dump(self, f)
@@ -2856,17 +2550,6 @@
         # if input_str.endswith('.qasm'):
         #    return OPENQASM2Language().decode(input_str)
         pass
-=======
-        pass  # TODO
-
-    @staticmethod
-    def from_file(filename: str) -> Circuit:
-        pass  # TODO
-
-    @staticmethod
-    def from_str(str: str) -> Circuit:
-        pass  # TODO
->>>>>>> 30e46df3
 
     @staticmethod
     def from_unitary(utry: UnitaryLike) -> Circuit:
