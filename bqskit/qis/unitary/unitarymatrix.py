"""
This module implements the UnitaryMatrix class.

This is a concrete unitary matrix that can be operated on.
"""
from __future__ import annotations

from typing import Any
from typing import Sequence
from typing import Union

import numpy as np
import scipy as sp
from scipy.stats import unitary_group

from bqskit.qis.state.state import StateLike
from bqskit.qis.state.state import StateVector
from bqskit.qis.state.statemap import StateVectorMap
from bqskit.qis.unitary.unitary import Unitary
from bqskit.utils.typing import is_integer
from bqskit.utils.typing import is_square_matrix
from bqskit.utils.typing import is_unitary
from bqskit.utils.typing import is_valid_radixes


class UnitaryMatrix(Unitary, StateVectorMap):
    """The UnitaryMatrix Class."""

    def __init__(
        self,
        utry: UnitaryLike,
        radixes: Sequence[int] = [],
        check_arguments: bool = True,
    ) -> None:
        """
        Constructs a UnitaryMatrix with the supplied unitary matrix.

        Args:
            utry (UnitaryLike): The unitary matrix.

            radixes (Sequence[int]): A sequence with its length equal to
                the number of qudits this UnitaryMatrix can act on. Each
                element specifies the base, number of orthogonal states,
                for the corresponding qudit. By default, the constructor
                will attempt to calculate `radixes` from `utry`.

        Raises:
            TypeError: If `radixes` is not specified and the constructor
                cannot determine `radixes`.

        Examples:
            >>> UnitaryMatrix(
            ...     [
            ...         [0, 1],
            ...         [1, 0],
            ...     ],
            ... )  # Creates a single-qubit Pauli X unitary matrix.
        """

        # Copy Constructor
        if isinstance(utry, UnitaryMatrix):
            self.utry = utry.get_numpy()
            self.dim = utry.get_dim()
            self.num_params = utry.get_num_params()
            self.radixes = utry.get_radixes()
            self.size = utry.get_size()
            return

        np_utry = np.array(utry, dtype=np.complex128)

        if check_arguments and not is_unitary(np_utry):
            raise TypeError('Expected unitary matrix.')

        self.utry = np_utry
        self.dim = self.utry.shape[0]
        self.num_params = 0

        if radixes:
            self.radixes = tuple(radixes)

        # Check if unitary dimension is a power of two
        elif self.dim & (self.dim - 1) == 0:
            self.radixes = tuple([2] * int(np.round(np.log2(self.dim))))

        # Check if unitary dimension is a power of three
        elif 3 ** int(np.round(np.log(self.dim) / np.log(3))) == self.dim:
            radixes = [3] * int(np.round(np.log(self.dim) / np.log(3)))
            self.radixes = tuple(radixes)

        else:
            raise TypeError(
                'Unable to determine radixes'
                ' for UnitaryMatrix with dim %d.' % self.dim,
            )

        if check_arguments and not is_valid_radixes(self.radixes):
            raise TypeError('Invalid qudit radixes.')

        if check_arguments and np.prod(self.radixes) != self.dim:
            raise ValueError('Qudit radixes mismatch with dimension.')

        self.size = len(self.radixes)

    def get_numpy(self) -> np.ndarray:
        return self.utry

    def get_shape(self) -> tuple[int, int]:
        return self.utry.shape  # type: ignore

    def get_unitary(self, params: Sequence[float] = []) -> UnitaryMatrix:
        return self

    def get_dagger(self) -> UnitaryMatrix:
        """Returns the conjugate transpose of the unitary matrix."""
        return UnitaryMatrix(self.utry.conj().T, self.get_radixes(), False)

    def get_distance_from(self, other: UnitaryLike) -> float:
        """Returns the distance to `other`."""
        other = UnitaryMatrix(other)
        num = np.abs(np.trace(other.get_numpy().conj().T @ self.get_numpy()))
        dem = self.get_dim()
        dist = 1 - (num / dem)
        return dist if dist > 0.0 else 0.0

    def get_statevector(self, in_state: StateLike) -> StateVector:
        """Calculate the output state given the `in_state` input state."""
        if not StateVector.is_pure_state(in_state):
            raise TypeError(f'Expected StateVector, got {type(in_state)}.')

        in_state = StateVector(in_state)

        if in_state.get_dim() != self.get_dim():
            raise ValueError(
                'State unitary dimension mismatch; '
                f'expected {self.get_dim()}, got {in_state.get_dim()}.',
            )

        vec = in_state.get_numpy()[:, None]
<<<<<<< HEAD
        return self.utry @ vec
=======
        out_vec = self.utry @ vec
        return StateVector(out_vec.reshape((-1,)))
>>>>>>> 30e46df3

    @staticmethod
    def identity(dim: int, radixes: Sequence[int] = []) -> UnitaryMatrix:
        """Returns an identity UnitaryMatrix."""
        if dim <= 0:
            raise ValueError('Invalid dimension for identity matrix.')
        return UnitaryMatrix(np.identity(dim), radixes)

    @staticmethod
    def closest_to(
        M: np.ndarray,
        radixes: Sequence[int] = [],
    ) -> UnitaryMatrix:
        """
        Calculate and return the closest unitary to a given matrix.

        Calculate the unitary matrix U that is closest with respect to the
        operator norm distance to the general matrix M.

        D.M.Reich. “Characterisation and Identification of Unitary Dynamics
        Maps in Terms of Their Action on Density Matrices”

        Args:
            M (np.ndarray): The matrix input.

            radixes (Sequence[int]): The radixes for the Unitary.

        Returns:
            (UnitaryMatrix): The unitary matrix closest to M.
        """

        if not is_square_matrix(M):
            raise TypeError('Expected square matrix.')

        V, _, Wh = sp.linalg.svd(M)
        return UnitaryMatrix(V @ Wh, radixes, False)

    @staticmethod
    def random(size: int, radixes: Sequence[int] = []) -> UnitaryMatrix:
        """
        Sample a random unitary from the haar distribution.

        Args:
            size (np.ndarray): The number of qudits for the matrix. This
                is not the dimension.

            radixes (Sequence[int]): The radixes for the Unitary.

        Returns:
            (UnitaryMatrix): A random unitary matrix.
        """

        if not is_integer(size):
            raise TypeError('Expected int for size, got %s.' % type(size))

        if size <= 0:
            raise ValueError('Expected positive number for size.')

        radixes = tuple(radixes if len(radixes) > 0 else [2] * size)

        if not is_valid_radixes(radixes):
            raise TypeError('Invalid qudit radixes.')

        if len(radixes) != size:
            raise ValueError(
                'Expected length of radixes to be equal to size:'
                ' %d != %d' % (len(radixes), size),
            )

        U = unitary_group.rvs(int(np.prod(radixes)))
        return UnitaryMatrix(U, radixes, False)

    def __matmul__(self, rhs: object) -> UnitaryMatrix:
        if isinstance(rhs, UnitaryMatrix):
            rhs = rhs.get_numpy()
        res: np.ndarray = self.get_numpy() @ rhs  # type: ignore
        return UnitaryMatrix(res, self.get_radixes())

    def __eq__(self, other: object) -> bool:
        if isinstance(other, Unitary):
            return np.allclose(
                self.get_numpy(),
                other.get_unitary().get_numpy(),
            )

        if isinstance(other, np.ndarray):
            return np.allclose(self.get_numpy(), other)

        raise NotImplemented

    def save(self, filename: str) -> None:
        """Saves the unitary to a file."""
        np.savetxt(filename, self.utry)

    @staticmethod
    def from_file(filename: str) -> UnitaryMatrix:
        """Loads a unitary from a file."""
        return UnitaryMatrix(np.loadtxt(filename, dtype=np.complex128))


UnitaryLike = Union[UnitaryMatrix, np.ndarray, Sequence[Sequence[Any]]]<|MERGE_RESOLUTION|>--- conflicted
+++ resolved
@@ -136,12 +136,8 @@
             )
 
         vec = in_state.get_numpy()[:, None]
-<<<<<<< HEAD
-        return self.utry @ vec
-=======
         out_vec = self.utry @ vec
         return StateVector(out_vec.reshape((-1,)))
->>>>>>> 30e46df3
 
     @staticmethod
     def identity(dim: int, radixes: Sequence[int] = []) -> UnitaryMatrix:
