--- conflicted
+++ resolved
@@ -233,23 +233,6 @@
             task = task_or_circuit
 
         else:
-<<<<<<< HEAD
-            workers.append('1')
-            workers.append('--nthreads')
-            workers.append('1')
-
-        if 'DASK_CUDA' in os.environ:
-            command = ['dask-cuda-worker', '--nworkers', os.environ['DASK_CUDA'], 'localhost:8786']
-        else:
-            command = ['dask-worker', '--nworkers', *workers, 'localhost:8786']
-
-        worker_proc = Popen(
-            command ,
-            bufsize=1,
-            universal_newlines=True,
-            stdout=sys.stdout,
-            stderr=PIPE,
-=======
             if workflow is None:
                 m = 'Must specify workflow when providing a circuit to submit.'
                 raise TypeError(m)
@@ -375,7 +358,6 @@
             request_data if request_data else False,
             logging_level,
             max_logging_depth,
->>>>>>> 27e20914
         )
         result = self.result(task_id)
 
