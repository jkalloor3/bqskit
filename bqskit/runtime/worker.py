"""This module implements BQSKit Runtime's Worker."""
from __future__ import annotations

import argparse
import logging
import os
import signal
import sys
import time
import traceback
from dataclasses import dataclass
from multiprocessing import Process
from multiprocessing.connection import Client
from multiprocessing.connection import Connection
from queue import Empty
from queue import Queue
from threading import Lock
from threading import Thread
from typing import Any
from typing import Callable
from typing import cast
from typing import List

from bqskit.runtime import default_worker_port
from bqskit.runtime import set_blas_thread_counts
from bqskit.runtime.address import RuntimeAddress
from bqskit.runtime.future import RuntimeFuture
from bqskit.runtime.message import RuntimeMessage
from bqskit.runtime.result import RuntimeResult
from bqskit.runtime.task import RuntimeTask


_logger = logging.getLogger(__name__)


@dataclass
class WorkerMailbox:
    """
    A mailbox on a worker is a final destination for a task's result.

    When a task is created, a mailbox is also created with an associated future.
    The parent task can await on the future, letting the worker's event loop
    know it is waiting on the associated result. When a result arrives, it is
    placed in the appropriate mailbox and the waiting task is placed into the
    ready queue.
    """
    expecting_single_result: bool = False
    expected_num_results: int = 0
    result: Any = None
    num_results: int = 0
    dest_addr: RuntimeAddress | None = None
    fresh_results: list[Any] | None = None

    @property
    def ready(self) -> bool:
        """Return true if the mailbox has all expected results."""
        return (
            self.num_results >= self.expected_num_results
            and self.num_results != 0
        )

    @property
    def has_task_waiting(self) -> bool:
        """Return True if a task is waiting on the result of this box."""
        return self.dest_addr is not None

    @staticmethod
    def new_mailbox(num_results: int | None = None) -> WorkerMailbox:
        """
        Create a new mailbox with `num_results` slots.

        If `num_results` is None (by default), then the mailbox will only have
        one slot and expect one result.
        """
        if num_results is None:
            return WorkerMailbox(True, 1)

        return WorkerMailbox(False, num_results, [None] * num_results)

    def get_new_results(self) -> list[tuple[int, Any]]:
        """Return and reset the results that have come in since previous
        call."""
        assert self.fresh_results is not None
        out = self.fresh_results
        self.fresh_results = []
        return out

    def deposit_result(self, result: RuntimeResult) -> None:
        """Store the result in the mailbox."""
        self.num_results += 1
        slot_id = result.return_address.mailbox_slot

        # Record as fresh result
        if self.fresh_results is None:
            self.fresh_results = []
        self.fresh_results.append((slot_id, result.result))

        if self.expecting_single_result:
            self.result = result.result
        else:
            self.result[slot_id] = result.result


class Worker:
    """
    BQSKit Runtime's Worker.

    BQSKit Runtime utilizes a dual-threaded worker to accept, execute,
    pause, spawn, resume, and complete tasks in a custom event loop built
    with python's async await mechanisms. Each worker receives and sends
    tasks and results to the greater system through a single duplex
    connection with a runtime server or manager. One thread performs
    work and sends outgoing messages, while the other thread handles
    incoming messages.

    At start-up, the worker receives an ID and waits for its first task.
    An executing task may use the `submit` and `map` methods to spawn child
    tasks and distribute them across the whole system. Once completed,
    those child tasks will have their results shipped back to the worker
    who created them. When a task awaits a child task, it is removed from
    the ready queue until the desired results come in.

    All created log records are shipped back to the client's process.
    This feature ensures compatibility with applications like jupyter
    that only print messages from the client process's stdout. Additionally,
    it allows BQSKit users seamless integration with the standard python
    logging module. From a user's perspective, they can configure any
    standard python logger from their process like usual and have the
    entire system honor that configuration. Lastly, we do support an
    additional logging option for maximum task depth. Tasks with more
    ancestors than the maximum logging depth will not produce any logs.

    Workers handle python errors by capturing and bubbling them up. For
    operating system-level crashes and errors -- such as seg-faults in
    client code -- the worker will attempt to print a stack trace and
    initiate a system-wide shutdown. However, note that these issues
    can go unhandled and cause the runtime to deadlock or crash.

    Workers perform very minimal scheduling of tasks. Newly created tasks
    are directly forwarded upwards to a manager or server, which in turn
    assigns them to workers. New tasks from above are commonly received
    in batches. In this case, all but one task from a batch is delayed.
    Delayed tasks are moved (in LIFO order) to the ready queue if a worker
    has no other work to complete. This mechanism encourages completing
    deeply-nested tasks first and prevents flooding the system with active
    tasks, which usually require much more memory than delayed ones.
    """

    def __init__(self, id: int, conn: Connection, profile: bool = False) -> None:
        """
        Initialize a worker with no tasks.

        Args:
            id (int): This worker's id.

            conn (Connection): This worker's duplex channel to a manager
                or a server.
        """
        self._id = id
        self._conn = conn
        self.profile = profile
        self.profiles = {}
        self.messages_out = {}
        self.messages_in = []
        self.idle_time_start = None

        self.prev_time = time.time()

        self._tasks: dict[RuntimeAddress, RuntimeTask] = {}
        """Tracks all started, unfinished tasks on this worker."""

        self._delayed_tasks: list[RuntimeTask] = []
        """Store all delayed tasks in LIFO order."""

        self._ready_task_ids: Queue[RuntimeAddress] = Queue()
        """Tasks queued up for execution."""

        self._cancelled_task_ids: set[RuntimeAddress] = set()
        """To ensure newly-received cancelled tasks are never started."""

        self._active_task: RuntimeTask | None = None
        """The currently executing task if one is running."""

        self._running = True
        """Controls if the event loop is running."""

        self._mailboxes: dict[int, WorkerMailbox] = {}
        """Map from mailbox ids to worker mailboxes."""

        self._mailbox_counter = 0
        """This count ensures every mailbox has a unique id."""

        self._cache: dict[str, Any] = {}
        """Local worker cache."""

        self.most_recent_read_submit: RuntimeAddress | None = None
        """Tracks the most recently processed submit message from above."""

        self.read_receipt_mutex = Lock()
        """A lock to ensure waiting messages's read receipt is correct."""

        # Send out every client emitted log message upstream
        old_factory = logging.getLogRecordFactory()

        def record_factory(*args: Any, **kwargs: Any) -> logging.LogRecord:
            record = old_factory(*args, **kwargs)
            active_task = self._active_task
            if not record.name.startswith('bqskit.runtime'):
                if active_task is not None:
                    lvl = active_task.logging_level
                    if lvl is None or lvl <= record.levelno:
                        tid = active_task.comp_task_id
                        self._conn.send((RuntimeMessage.LOG, (tid, record)))
            return record

        logging.setLogRecordFactory(record_factory)

<<<<<<< HEAD
        self.profiles["Start up time"] = time.time() - self.prev_time
=======
        # Start incoming thread
        self.incomming_thread = Thread(target=self.recv_incoming)
        self.incomming_thread.daemon = True
        self.incomming_thread.start()
        _logger.debug('Started incoming thread.')

>>>>>>> c6441465
        # Communicate that this worker is ready
        self._conn.send((RuntimeMessage.STARTED, self._id))

    def _loop(self) -> None:
        """Main worker event loop."""
        while self._running:
<<<<<<< HEAD
            self.prev_time = time.time()
            self._try_step_next_ready_task()
            self.profiles["run_time"] = self.profiles.get("run_time", 0) + time.time() - self.prev_time
            self._try_idle()
            self._handle_comms()

    def _try_idle(self) -> None:
        """If there is nothing to do, wait until we receive a message."""
        empty_outgoing = len(self._outgoing) == 0
        no_ready_tasks = self._ready_task_ids.empty()
        no_delayed_tasks = len(self._delayed_tasks) == 0

        if empty_outgoing and no_ready_tasks and no_delayed_tasks:
            print(f"Worker {self._id} | start idle | idle | {time.time()}")
            self.idle_time_start = time.time()
            self._conn.send((RuntimeMessage.WAITING, 1))
            wait([self._conn])

    def _handle_comms(self) -> None:
        """Handle all incoming and outgoing messages."""

        # self.profiles["idle_time"] = self.profiles.get("idle_time", 0) + time.time() - self.prev_time
        # self.prev_time = time.time()
        # Handle outgoing communication
        self.prev_time = time.time()
        for out_msg in self._outgoing:
            self._conn.send(out_msg)
        self._outgoing.clear()

        self.profiles["comms_time"] = self.profiles.get("comms_time", 0) + time.time() - self.prev_time

        # Handle incomming communication
        while self._conn.poll():
            msg, payload = self._conn.recv()
=======
            try:
                self._try_step_next_ready_task()
            except Exception:
                self._running = False
                exc_info = sys.exc_info()
                error_str = ''.join(traceback.format_exception(*exc_info))
                _logger.error(error_str)
                try:
                    self._conn.send((RuntimeMessage.ERROR, error_str))
                except Exception:
                    pass

    def recv_incoming(self) -> None:
        """Continuously receive all incoming messages."""
        while self._running:
            # Receive message
            try:
                msg, payload = self._conn.recv()
            except Exception:
                _logger.debug('Crashed due to lost connection')
                os.kill(os.getpid(), signal.SIGKILL)

            _logger.debug(f'Received message {msg.name}.')
            _logger.log(1, f'Payload: {payload}')
>>>>>>> c6441465

            if self.idle_time_start:
                print(f"Worker {self._id} | finish idle | idle | {time.time()}")
                self.profiles["idle_time"] = self.profiles.get("idle_time", 0) + time.time() - self.idle_time_start
                self.idle_time_start = None

            self.prev_time = time.time()

            # Process message
            if msg == RuntimeMessage.SHUTDOWN:
<<<<<<< HEAD
                if self.profile:
                    out_msg = (RuntimeMessage.PROFILE, (self.profiles))
                    self._conn.send(out_msg)
                    # print("Worker", self._id, self.profiles)
                self._running = False
                return
=======
                os.kill(os.getpid(), signal.SIGKILL)
>>>>>>> c6441465

            elif msg == RuntimeMessage.SUBMIT:
                self.read_receipt_mutex.acquire()
                task = cast(RuntimeTask, payload)
                self.most_recent_read_submit = task.unique_id
                self._add_task(task)
                self.read_receipt_mutex.release()

            elif msg == RuntimeMessage.SUBMIT_BATCH:
                self.read_receipt_mutex.acquire()
                tasks = cast(List[RuntimeTask], payload)
                self.most_recent_read_submit = tasks[0].unique_id
                self._add_task(tasks.pop())  # Submit one task
                self._delayed_tasks.extend(tasks)  # Delay rest
                # Delayed tasks have no context and are stored (more-or-less)
                # as a function pointer together with the arguments.
                # When it gets started, it consumes much more memory,
                # so we delay the task start until necessary (at no cost)
                self.read_receipt_mutex.release()

            elif msg == RuntimeMessage.RESULT:
                # print(f"Worker {self._id}: Receiving result, handling the result", time.time())
                result = cast(RuntimeResult, payload)
                self._handle_result(result)

            elif msg == RuntimeMessage.CANCEL:
                # print(f"Worker {self._id}: Received cancel", time.time())
                addr = cast(RuntimeAddress, payload)
                self._handle_cancel(addr)
                # TODO: preempt?

            elif msg == RuntimeMessage.IMPORTPATH:
                paths = cast(List[str], payload)
                for path in paths:
                    if path not in sys.path:
                        sys.path.append(path)

            self.profiles["comms_time"] = self.profiles.get("comms_time", 0) + time.time() - self.prev_time

    def _add_task(self, task: RuntimeTask) -> None:
        """Start a task and add it to the loop."""
        self._tasks[task.return_address] = task
        task.start()
        self._ready_task_ids.put(task.return_address)

    def _handle_result(self, result: RuntimeResult) -> None:
        """Insert result into appropriate mailbox and wake waiting task."""
        assert result.return_address.worker_id == self._id

        mailbox_id = result.return_address.mailbox_index
        if mailbox_id not in self._mailboxes:
            # If the mailbox has been dropped due to a cancel, ignore result
            return

        box = self._mailboxes[mailbox_id]
        box.deposit_result(result)

        if box.has_task_waiting:
            assert box.dest_addr is not None
            task = self._tasks[box.dest_addr]

            if task.wake_on_next or box.ready:
                # print(f'Worker {self._id} is waking task
                # {task.return_address}, with {task.wake_on_next=},
                # {box.ready=}')
                self._ready_task_ids.put(box.dest_addr)  # Wake it
                box.dest_addr = None  # Prevent double wake

    def _handle_cancel(self, addr: RuntimeAddress) -> None:
        """
        Remove `addr` and its children tasks from this worker.

        Notes:
            Since `self._ready_task_ids' is a queue, it is more efficient
            to discard cancelled tasks when popping from it. Therefore, we
            do not do anything with `self._ready_task_ids` here.

            Also, we also don't need to send out cancel messages for
            cancelled children tasks since other workers can evaluate that
            for themselves using breadcrumbs and the original `addr` cancel
            message.
        """
        # TODO: Send update message?
        self._cancelled_task_ids.add(addr)

        # Remove all tasks that are children of `addr` from initialized tasks
        for key, task in self._tasks.items():
            if task.is_descendant_of(addr):
                for mailbox_id in self._tasks[key].owned_mailboxes:
                    self._mailboxes.pop(mailbox_id)
        self._tasks = {
            a: t for a, t in self._tasks.items()
            if not t.is_descendant_of(addr)
        }

        # Remove all tasks that are children of `addr` from delayed tasks
        self._delayed_tasks = [
            t for t in self._delayed_tasks
            if not t.is_descendant_of(addr)
        ]

    def _get_next_ready_task(self) -> RuntimeTask | None:
        """Return the next ready task if one exists, otherwise block."""
        while True:
            if self._ready_task_ids.empty() and len(self._delayed_tasks) > 0:
                self._add_task(self._delayed_tasks.pop())
                continue

            self.read_receipt_mutex.acquire()
            try:
                addr = self._ready_task_ids.get_nowait()

            except Empty:
                payload = (1, self.most_recent_read_submit)
                self._conn.send((RuntimeMessage.WAITING, payload))
                self.read_receipt_mutex.release()
                addr = self._ready_task_ids.get()

            else:
                self.read_receipt_mutex.release()

            # Handle a shutdown request that occured while waiting
            if not self._running:
                return None

            if addr in self._cancelled_task_ids or addr not in self._tasks:
                # When a task is cancelled on the worker it is not removed
                # from the ready queue because it is much cheaper to just
                # discard cancelled tasks as they come out.
                continue

            task = self._tasks[addr]

            if any(bcb in self._cancelled_task_ids for bcb in task.breadcrumbs):
                # If any of the selected tasks ancestor tasks are cancelled
                # then discard this one too. Each breadcrumb (bcb) is a
                # task address (unique system-wide task id) of an ancestor
                # task.
                # TODO: do I need to manually remove addr from self._tasks?
                continue

            return task

    def _try_step_next_ready_task(self) -> None:
        """Select a task to run, and advance it one step."""
        # self.profiles["comms_time"] = self.profiles.get("comms_time", 0) + time.time() - self.prev_time
        # self.prev_time = time.time()
        task = self._get_next_ready_task()

        if task is None:
<<<<<<< HEAD
            # Nothing to do
            # print(f"Worker {self._id}: No tasks to do", time.time())
=======
>>>>>>> c6441465
            return

        try:
            self._active_task = task

            # Just time this for run time

            # Perform a step of the task and get the future it awaits on
            print(f"Worker {self._id} | start step | {task.task_name} | {time.time()}")
            future = task.step(self._get_desired_result(task))
            print(f"Worker {self._id} | finish step | {task.task_name} | {time.time()}")

            self._process_await(task, future)

        except StopIteration as e:
            print(f"Worker {self._id} | finish step | {task.task_name} | {time.time()}")
            self._process_task_completion(task, e.value)

        except Exception:
            print(f"Worker {self._id} | finish step | error | {time.time()}")
            assert self._active_task is not None  # for type checker

            # Bubble up errors
            exc_info = sys.exc_info()
            error_str = ''.join(traceback.format_exception(*exc_info))
            error_payload = (self._active_task.comp_task_id, error_str)
            self._conn.send((RuntimeMessage.ERROR, error_payload))

        finally:
            self._active_task = None
        
        # print(f"Worker {self._id}: Finished Task", time.time())

    def _process_await(self, task: RuntimeTask, future: RuntimeFuture) -> None:
        """Process a task's await request."""
        if not isinstance(future, RuntimeFuture):
            raise RuntimeError('Can only await on a BQSKit RuntimeFuture.')

        if future.mailbox_id not in self._mailboxes:
            raise RuntimeError('Cannot await on a canceled task.')

        box = self._mailboxes[future.mailbox_id]

        # Let the mailbox know this task is waiting
        box.dest_addr = task.return_address
        task.desired_box_id = future.mailbox_id

        # if future._next_flag:
        #     # Set from Worker.next, implies the task wants the next result
        #     # if box.ready:
        #     #     m = 'Cannot wait for next results on a complete task.'
        #     #     raise RuntimeError(m)
        #     task.wake_on_next = True
        task.wake_on_next = future._next_flag
        # print(f'Worker {self._id} is waiting on task
        # {task.return_address}, with {task.wake_on_next=}')

        if box.ready:
            self._ready_task_ids.put(task.return_address)

    def _process_task_completion(self, task: RuntimeTask, result: Any) -> None:
        """Package and send out task result."""
        assert task is self._active_task
        packaged_result = RuntimeResult(task.return_address, result, self._id)

        if task.return_address not in self._tasks:
            # print(f'Task was cancelled: {task.return_address},
            # {task.fnargs[0].__name__}')
            return

        if task.return_address.worker_id == self._id:
            self._handle_result(packaged_result)
            self._conn.send((RuntimeMessage.UPDATE, -1))
            # Let manager know this worker has one less task
            # without sending a result
        else:
            self._conn.send((RuntimeMessage.RESULT, packaged_result))

        # Remove task
        self._tasks.pop(task.return_address)

        # Cancel any open tasks
        for mailbox_id in self._active_task.owned_mailboxes:
            # If task is complete, simply discard result
            if mailbox_id in self._mailboxes:
                if self._mailboxes[mailbox_id].ready:
                    self._mailboxes.pop(mailbox_id)
                    continue

            # Otherwise send a cancel message
            self.cancel(RuntimeFuture(mailbox_id))

    def _get_desired_result(self, task: RuntimeTask) -> Any:
        """Retrieve the task's desired result from the mailboxes."""
        if task.desired_box_id is None:
            return None

        box = self._mailboxes[task.desired_box_id]

        if task.wake_on_next:
            fresh_results = box.get_new_results()
            # assert len(fresh_results) > 0
            return fresh_results

        assert box.ready
        task.owned_mailboxes.remove(task.desired_box_id)
        return self._mailboxes.pop(task.desired_box_id).result

    def _get_new_mailbox_id(self) -> int:
        """Return a new unique mailbox id."""
        new_id = self._mailbox_counter
        self._mailbox_counter += 1
        return new_id

    def submit(
        self,
        fn: Callable[..., Any],
        *args: Any,
        **kwargs: Any,
    ) -> RuntimeFuture:
        """Submit `fn` as a task to the runtime."""
        assert self._active_task is not None
        # Group fnargs together
        fnarg = (fn, args, kwargs)

        # Create a new mailbox
        mailbox_id = self._get_new_mailbox_id()
        self._mailboxes[mailbox_id] = WorkerMailbox.new_mailbox()
        self._active_task.owned_mailboxes.append(mailbox_id)

        # Create the task
        task = RuntimeTask(
            fnarg,
            RuntimeAddress(self._id, mailbox_id, 0),
            self._active_task.comp_task_id,
            self._active_task.breadcrumbs + (self._active_task.return_address,),
            self._active_task.logging_level,
            self._active_task.max_logging_depth,
        )

        # Submit the task (on the next cycle)
        self._conn.send((RuntimeMessage.SUBMIT, task))

        # Return future pointing to the mailbox
        return RuntimeFuture(mailbox_id)

    def map(
        self,
        fn: Callable[..., Any],
        *args: Any,
        **kwargs: Any,
    ) -> RuntimeFuture:
        """Map `fn` over the input arguments distributed across the runtime."""
        assert self._active_task is not None
        # Group fnargs together
        fnargs = []
        if len(args) == 1:
            for arg in args[0]:
                fnargs.append((fn, (arg,), kwargs))

        else:
            for subargs in zip(*args):
                fnargs.append((fn, subargs, kwargs))

        if len(fnargs) == 0:
            raise RuntimeError('Unable to map 0 tasks.')

        # Create a new mailbox
        mailbox_id = self._get_new_mailbox_id()
        self._mailboxes[mailbox_id] = WorkerMailbox.new_mailbox(len(fnargs))
        self._active_task.owned_mailboxes.append(mailbox_id)

        # Create the tasks
        breadcrumbs = self._active_task.breadcrumbs
        breadcrumbs += (self._active_task.return_address,)
        tasks = [
            RuntimeTask(
                fnarg,
                RuntimeAddress(self._id, mailbox_id, i),
                self._active_task.comp_task_id,
                breadcrumbs,
                self._active_task.logging_level,
                self._active_task.max_logging_depth,
            )
            for i, fnarg in enumerate(fnargs)
        ]

        # Submit the tasks
        self._conn.send((RuntimeMessage.SUBMIT_BATCH, tasks))

        # Return future pointing to the mailbox
        return RuntimeFuture(mailbox_id)

    def cancel(self, future: RuntimeFuture) -> None:
        """Cancel all tasks associated with `future`."""
        assert self._active_task is not None
        num_slots = self._mailboxes[future.mailbox_id].expected_num_results
        self._active_task.owned_mailboxes.remove(future.mailbox_id)
        self._mailboxes.pop(future.mailbox_id)
        addrs = [
            RuntimeAddress(self._id, future.mailbox_id, slot_id)
            for slot_id in range(num_slots)
        ]
        for addr in addrs:
            self._conn.send((RuntimeMessage.CANCEL, addr))

    def get_cache(self) -> dict[str, Any]:
        """
        Retrieve worker's local cache.

        Returns:
            (dict[str, Any]): The worker's local cache. This cache can be
                used to store large or unserializable objects within a
                worker process' memory. Passes on the same worker that use
                the same object can load the object from this cache. If
                there are multiple workers, those workers will load their
                own copies of the object into their own cache.
        """
        return self._cache

    async def next(self, future: RuntimeFuture) -> list[tuple[int, Any]]:
        """
        Wait for and return the next batch of results from a map task.

        Returns:
            (list[tuple[int, Any]]): A list of the results that arrived
                since the last time this was called. On the first call,
                all results that have arrived since the task started are
                returned. Each result is paired with the index of its
                arguments in the original map call.
        """
        # if future._done:
        if future.mailbox_id not in self._mailboxes:
            raise RuntimeError('Cannot wait on an already completed result.')

        future._next_flag = True
        next_result_batch = await future
        future._next_flag = False
        return next_result_batch


# Global variable containing reference to this process's worker object.
_worker = None


<<<<<<< HEAD
def start_worker(w_id: int | None, port: int, profile: bool = False, cpu: int | None = None) -> None:
=======
def start_worker(
    w_id: int | None,
    port: int,
    cpu: int | None = None,
    logging_level: int = logging.WARNING,
    num_blas_threads: int = 1,
) -> None:
>>>>>>> c6441465
    """Start this process's worker."""
    if w_id is not None:
        # Ignore interrupt signals on workers, boss will handle it for us
        # If w_id is None, then we are being spawned separately.
        signal.signal(signal.SIGINT, signal.SIG_IGN)

    # Set number of BLAS threads
    set_blas_thread_counts(num_blas_threads)

    # Enforce no default logging
    logging.lastResort = logging.NullHandler()  # type: ignore  # TODO: should I report this as a type bug?  # noqa: E501
    logging.getLogger().handlers.clear()

    # Pin worker to cpu
    if cpu is not None:
        if sys.platform == 'win32':
            raise RuntimeError('Cannot pin worker to cpu on windows.')
        os.sched_setaffinity(0, [cpu])

    # Connect to manager
    max_retries = 7
    wait_time = .1
    conn: Connection | None = None
    family = 'AF_INET' if sys.platform == 'win32' else None
    for _ in range(max_retries):
        try:
            conn = Client(('localhost', port), family)
        except (ConnectionRefusedError, TimeoutError):
            time.sleep(wait_time)
            wait_time *= 2
        else:
            break

    if conn is None:
        raise RuntimeError('Unable to establish connection with manager.')

    # If id isn't provided, wait for assignment
    if w_id is None:
        msg, w_id = conn.recv()
        assert msg == RuntimeMessage.STARTED

    # Set up runtime logging
    _runtime_logger = logging.getLogger('bqskit.runtime')
    _runtime_logger.propagate = False
    _runtime_logger.setLevel(logging_level)
    _handler = logging.StreamHandler()
    _handler.setLevel(0)
    _fmt_header = '%(asctime)s.%(msecs)03d - %(levelname)-8s |'
    _fmt_message = ' [wid=%(wid)s]: %(message)s'
    _fmt = _fmt_header + _fmt_message
    _formatter = logging.Formatter(_fmt, '%H:%M:%S', defaults={'wid': w_id})
    _handler.setFormatter(_formatter)
    _runtime_logger.addHandler(_handler)

    # Build and start worker
    global _worker
    _worker = Worker(w_id, conn, profile)
    _worker._loop()


def get_worker() -> Worker:
    """Return a handle on this process's worker."""
    if _worker is None:
        raise RuntimeError('Worker has not been started.')
    return _worker


def _check_positive(value: str) -> int:
    ivalue = int(value)
    if ivalue <= 0:
        raise argparse.ArgumentTypeError(
            '%s is an invalid positive int value' % value,
        )
    return ivalue


def start_worker_rank() -> None:
    """Entry point for spawning a rank of runtime worker processes."""
    parser = argparse.ArgumentParser(
        prog='bqskit-worker',
        description='Launch a rank of BQSKit runtime worker processes.',
    )
    parser.add_argument(
        'num_workers',
        type=_check_positive,
        help='The number of workers to spawn.',
    )
    parser.add_argument(
        '--cpus', '-c',
        nargs='+',
        type=int,
        help='Either one number or a list of numbers equal in length to the'
        ' number of workers. The workers will be pinned to specified logical'
        ' cpus. If a single-number is given, then all cpu indices are'
        ' enumerated starting at that number.',
    )
    parser.add_argument(
        '-p', '--port',
        type=int,
        default=default_worker_port,
        help='The port the workers will try to connect to a manager on.',
    )
    parser.add_argument(
        '-v', '--verbose',
        action='count',
        default=0,
        help='Enable logging of increasing verbosity, either -v, -vv, or -vvv.',
    )
    parser.add_argument(
        '-t', '--num_blas_threads',
        type=int,
        default=1,
        help='The number of threads to use in BLAS libraries.',
    )
    args = parser.parse_args()

    if args.cpus is not None:
        if len(args.cpus) == 1:
            cpus = [args.cpus[0] + i for i in range(args.num_workers)]

        elif len(args.cpus) == args.num_workers:
            cpus = args.cpus

        else:
            raise RuntimeError(
                'The specified logical cpus are invalid. Expected either'
                ' a single number or a list of numbers equal in length to'
                ' the number of workers.',
            )

    else:
        cpus = [None for _ in range(args.num_workers)]

    logging_level = [30, 20, 10, 1][min(args.verbose, 3)]

    # Spawn worker process
    procs = []
    for cpu in cpus:
        pargs = (None, args.port, cpu, logging_level, args.num_blas_threads)
        procs.append(Process(target=start_worker, args=pargs))
        procs[-1].start()

    # Join them
    for proc in procs:
        proc.join()<|MERGE_RESOLUTION|>--- conflicted
+++ resolved
@@ -159,10 +159,9 @@
         self._id = id
         self._conn = conn
         self.profile = profile
-        self.profiles = {}
         self.messages_out = {}
         self.messages_in = []
-        self.idle_time_start = None
+        self.idling = False
 
         self.prev_time = time.time()
 
@@ -215,58 +214,18 @@
 
         logging.setLogRecordFactory(record_factory)
 
-<<<<<<< HEAD
-        self.profiles["Start up time"] = time.time() - self.prev_time
-=======
         # Start incoming thread
         self.incomming_thread = Thread(target=self.recv_incoming)
         self.incomming_thread.daemon = True
         self.incomming_thread.start()
         _logger.debug('Started incoming thread.')
 
->>>>>>> c6441465
         # Communicate that this worker is ready
         self._conn.send((RuntimeMessage.STARTED, self._id))
 
     def _loop(self) -> None:
         """Main worker event loop."""
         while self._running:
-<<<<<<< HEAD
-            self.prev_time = time.time()
-            self._try_step_next_ready_task()
-            self.profiles["run_time"] = self.profiles.get("run_time", 0) + time.time() - self.prev_time
-            self._try_idle()
-            self._handle_comms()
-
-    def _try_idle(self) -> None:
-        """If there is nothing to do, wait until we receive a message."""
-        empty_outgoing = len(self._outgoing) == 0
-        no_ready_tasks = self._ready_task_ids.empty()
-        no_delayed_tasks = len(self._delayed_tasks) == 0
-
-        if empty_outgoing and no_ready_tasks and no_delayed_tasks:
-            print(f"Worker {self._id} | start idle | idle | {time.time()}")
-            self.idle_time_start = time.time()
-            self._conn.send((RuntimeMessage.WAITING, 1))
-            wait([self._conn])
-
-    def _handle_comms(self) -> None:
-        """Handle all incoming and outgoing messages."""
-
-        # self.profiles["idle_time"] = self.profiles.get("idle_time", 0) + time.time() - self.prev_time
-        # self.prev_time = time.time()
-        # Handle outgoing communication
-        self.prev_time = time.time()
-        for out_msg in self._outgoing:
-            self._conn.send(out_msg)
-        self._outgoing.clear()
-
-        self.profiles["comms_time"] = self.profiles.get("comms_time", 0) + time.time() - self.prev_time
-
-        # Handle incomming communication
-        while self._conn.poll():
-            msg, payload = self._conn.recv()
-=======
             try:
                 self._try_step_next_ready_task()
             except Exception:
@@ -291,27 +250,12 @@
 
             _logger.debug(f'Received message {msg.name}.')
             _logger.log(1, f'Payload: {payload}')
->>>>>>> c6441465
-
-            if self.idle_time_start:
-                print(f"Worker {self._id} | finish idle | idle | {time.time()}")
-                self.profiles["idle_time"] = self.profiles.get("idle_time", 0) + time.time() - self.idle_time_start
-                self.idle_time_start = None
 
             self.prev_time = time.time()
 
             # Process message
             if msg == RuntimeMessage.SHUTDOWN:
-<<<<<<< HEAD
-                if self.profile:
-                    out_msg = (RuntimeMessage.PROFILE, (self.profiles))
-                    self._conn.send(out_msg)
-                    # print("Worker", self._id, self.profiles)
-                self._running = False
-                return
-=======
                 os.kill(os.getpid(), signal.SIGKILL)
->>>>>>> c6441465
 
             elif msg == RuntimeMessage.SUBMIT:
                 self.read_receipt_mutex.acquire()
@@ -349,8 +293,6 @@
                     if path not in sys.path:
                         sys.path.append(path)
 
-            self.profiles["comms_time"] = self.profiles.get("comms_time", 0) + time.time() - self.prev_time
-
     def _add_task(self, task: RuntimeTask) -> None:
         """Start a task and add it to the loop."""
         self._tasks[task.return_address] = task
@@ -428,8 +370,9 @@
                 payload = (1, self.most_recent_read_submit)
                 self._conn.send((RuntimeMessage.WAITING, payload))
                 self.read_receipt_mutex.release()
+                print(f"Worker {self._id} | start idle | idle | {time.time()}")
                 addr = self._ready_task_ids.get()
-
+                print(f"Worker {self._id} | stop idle | idle | {time.time()}")
             else:
                 self.read_receipt_mutex.release()
 
@@ -462,11 +405,6 @@
         task = self._get_next_ready_task()
 
         if task is None:
-<<<<<<< HEAD
-            # Nothing to do
-            # print(f"Worker {self._id}: No tasks to do", time.time())
-=======
->>>>>>> c6441465
             return
 
         try:
@@ -475,6 +413,9 @@
             # Just time this for run time
 
             # Perform a step of the task and get the future it awaits on
+            # if self.idling:
+            #     print(f"Worker {self._id} | stop idle | idle | {time.time()}")
+            #     self.idling = False
             print(f"Worker {self._id} | start step | {task.task_name} | {time.time()}")
             future = task.step(self._get_desired_result(task))
             print(f"Worker {self._id} | finish step | {task.task_name} | {time.time()}")
@@ -712,17 +653,14 @@
 _worker = None
 
 
-<<<<<<< HEAD
-def start_worker(w_id: int | None, port: int, profile: bool = False, cpu: int | None = None) -> None:
-=======
 def start_worker(
     w_id: int | None,
     port: int,
     cpu: int | None = None,
     logging_level: int = logging.WARNING,
     num_blas_threads: int = 1,
+    profile: bool = False
 ) -> None:
->>>>>>> c6441465
     """Start this process's worker."""
     if w_id is not None:
         # Ignore interrupt signals on workers, boss will handle it for us
