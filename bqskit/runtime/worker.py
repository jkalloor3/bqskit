"""This module implements BQSKit Runtime's Worker."""
from __future__ import annotations

import argparse
import logging
import os
import pickle
import signal
import sys
import time
import traceback
from dataclasses import dataclass
from multiprocessing import Process
from multiprocessing.connection import Client
from multiprocessing.connection import Connection
from queue import Empty
from queue import Queue
from threading import Lock
from threading import Thread
from typing import Any
from typing import Callable
from typing import cast
from typing import List
from typing import Sequence

from bqskit.runtime import default_worker_port
from bqskit.runtime import set_blas_thread_counts
from bqskit.runtime.address import RuntimeAddress
from bqskit.runtime.future import RuntimeFuture
from bqskit.runtime.message import RuntimeMessage
from bqskit.runtime.result import RuntimeResult
from bqskit.runtime.task import RuntimeTask


_logger = logging.getLogger(__name__)


@dataclass
class WorkerMailbox:
    """
    A mailbox on a worker is a final destination for a task's result.

    When a task is created, a mailbox is also created with an associated future.
    The parent task can await on the future, letting the worker's event loop
    know it is waiting on the associated result. When a result arrives, it is
    placed in the appropriate mailbox and the waiting task is placed into the
    ready queue.
    """
    expecting_single_result: bool = False
    expected_num_results: int = 0
    result: Any = None
    num_results: int = 0
    dest_addr: RuntimeAddress | None = None
    fresh_results: list[Any] | None = None

    @property
    def ready(self) -> bool:
        """Return true if the mailbox has all expected results."""
        return (
            self.num_results >= self.expected_num_results
            and self.num_results != 0
        )

    @property
    def has_task_waiting(self) -> bool:
        """Return True if a task is waiting on the result of this box."""
        return self.dest_addr is not None

    @staticmethod
    def new_mailbox(num_results: int | None = None) -> WorkerMailbox:
        """
        Create a new mailbox with `num_results` slots.

        If `num_results` is None (by default), then the mailbox will only have
        one slot and expect one result.
        """
        if num_results is None:
            return WorkerMailbox(True, 1)

        return WorkerMailbox(False, num_results, [None] * num_results)

    def get_new_results(self) -> list[tuple[int, Any]]:
        """Return and reset the results that have come in since previous
        call."""
        assert self.fresh_results is not None
        out = self.fresh_results
        self.fresh_results = []
        return out

    def deposit_result(self, result: RuntimeResult) -> None:
        """Store the result in the mailbox."""
        self.num_results += 1
        slot_id = result.return_address.mailbox_slot

        # Record as fresh result
        if self.fresh_results is None:
            self.fresh_results = []
        self.fresh_results.append((slot_id, result.result))

        if self.expecting_single_result:
            self.result = result.result
        else:
            self.result[slot_id] = result.result


class Worker:
    """
    BQSKit Runtime's Worker.

    BQSKit Runtime utilizes a dual-threaded worker to accept, execute,
    pause, spawn, resume, and complete tasks in a custom event loop built
    with python's async await mechanisms. Each worker receives and sends
    tasks and results to the greater system through a single duplex
    connection with a runtime server or manager. One thread performs
    work and sends outgoing messages, while the other thread handles
    incoming messages.

    At start-up, the worker receives an ID and waits for its first task.
    An executing task may use the `submit` and `map` methods to spawn child
    tasks and distribute them across the whole system. Once completed,
    those child tasks will have their results shipped back to the worker
    who created them. When a task awaits a child task, it is removed from
    the ready queue until the desired results come in.

    All created log records are shipped back to the client's process.
    This feature ensures compatibility with applications like jupyter
    that only print messages from the client process's stdout. Additionally,
    it allows BQSKit users seamless integration with the standard python
    logging module. From a user's perspective, they can configure any
    standard python logger from their process like usual and have the
    entire system honor that configuration. Lastly, we do support an
    additional logging option for maximum task depth. Tasks with more
    ancestors than the maximum logging depth will not produce any logs.

    Workers handle python errors by capturing and bubbling them up. For
    operating system-level crashes and errors -- such as seg-faults in
    client code -- the worker will attempt to print a stack trace and
    initiate a system-wide shutdown. However, note that these issues
    can go unhandled and cause the runtime to deadlock or crash.

    Workers perform very minimal scheduling of tasks. Newly created tasks
    are directly forwarded upwards to a manager or server, which in turn
    assigns them to workers. New tasks from above are commonly received
    in batches. In this case, all but one task from a batch is delayed.
    Delayed tasks are moved (in LIFO order) to the ready queue if a worker
    has no other work to complete. This mechanism encourages completing
    deeply-nested tasks first and prevents flooding the system with active
    tasks, which usually require much more memory than delayed ones.
    """

    def __init__(self, id: int, conn: Connection) -> None:
        """
        Initialize a worker with no tasks.

        Args:
            id (int): This worker's id.

            conn (Connection): This worker's duplex channel to a manager
                or a server.
        """
        self._id = id
        self._conn = conn

        self._tasks: dict[RuntimeAddress, RuntimeTask] = {}
        """Tracks all started, unfinished tasks on this worker."""

        self._delayed_tasks: list[RuntimeTask] = []
        """
        Store all delayed tasks in LIFO order.

        Delayed tasks have no context and are stored (more-or-less) as a
        function pointer together with the arguments. When it gets started, it
        consumes much more memory, so we delay the task start until necessary
        (at no cost)
        """

        self._ready_task_ids: Queue[RuntimeAddress] = Queue()
        """Tasks queued up for execution."""

        self._cancelled_task_ids: set[RuntimeAddress] = set()
        """To ensure newly-received cancelled tasks are never started."""

        self._active_task: RuntimeTask | None = None
        """The currently executing task if one is running."""

        self._running = True
        """Controls if the event loop is running."""

        self._mailboxes: dict[int, WorkerMailbox] = {}
        """Map from mailbox ids to worker mailboxes."""

        self._mailbox_counter = 0
        """This count ensures every mailbox has a unique id."""

        self._cache: dict[str, Any] = {}
        """Local worker cache."""

        self.most_recent_read_submit: RuntimeAddress | None = None
        """Tracks the most recently processed submit message from above."""

        self.read_receipt_mutex = Lock()
        """
        A lock to ensure waiting messages's read receipt is correct.

        This lock enforces atomic update of `most_recent_read_submit` and
        task addition/enqueueing. This is necessary to ensure that the
        idle status is always correct.
        """

        # Send out every client emitted log message upstream
        old_factory = logging.getLogRecordFactory()

        def record_factory(*args: Any, **kwargs: Any) -> logging.LogRecord:
            record = old_factory(*args, **kwargs)
            active_task = self._active_task
            if not record.name.startswith('bqskit.runtime'):
                if active_task is not None:
                    lvl = active_task.logging_level
                    if lvl is None or lvl <= record.levelno:
                        if lvl <= logging.DEBUG:
                            record.msg += f' [wid={self._id}'
                            items = active_task.log_context.items()
                            if len(items) > 0:
                                record.msg += ', '
                            con_str = ', '.join(f'{k}={v}' for k, v in items)
                            record.msg += con_str
                            record.msg += ']'
                        tid = active_task.comp_task_id
                        try:
                            serial = pickle.dumps(record)
                        except (pickle.PicklingError, TypeError):
                            serial = pickle.dumps((
                                record.name,
                                record.levelno,
                                record.getMessage(),
                            ))
                        self._conn.send((RuntimeMessage.LOG, (tid, serial)))
            return record

        logging.setLogRecordFactory(record_factory)

        # Start incoming thread
        self.incoming_thread = Thread(target=self.recv_incoming)
        self.incoming_thread.daemon = True
        self.incoming_thread.start()
        _logger.debug('Started incoming thread.')

        # Communicate that this worker is ready
        self._conn.send((RuntimeMessage.STARTED, self._id))

    def _loop(self) -> None:
        """Main worker event loop."""
        while self._running:
<<<<<<< HEAD
            self._try_step_next_ready_task()
            self._try_idle()
            self._handle_comms()

    def _try_idle(self) -> None:
        """If there is nothing to do, wait until we receive a message."""
        empty_outgoing = len(self._outgoing) == 0
        no_ready_tasks = self._ready_task_ids.empty()
        no_delayed_tasks = len(self._delayed_tasks) == 0

        if empty_outgoing and no_ready_tasks and no_delayed_tasks:
            self._conn.send((RuntimeMessage.WAITING, 1))
            wait([self._conn])

    def _handle_comms(self) -> None:
        """Handle all incoming and outgoing messages."""

        # Handle outgoing communication
        for out_msg in self._outgoing:
            try:
                self._conn.send(out_msg)
            except Exception as e:
                # print(out_msg)
                exc_info = sys.exc_info()
                error_str = ''.join(traceback.format_exception(*exc_info))
                # print("NOOOOOO")
                exit(1)
                
        self._outgoing.clear()

        # Handle incomming communication
        while self._conn.poll():
            msg, payload = self._conn.recv()
=======
            try:
                self._try_step_next_ready_task()
            except Exception:
                self._running = False
                exc_info = sys.exc_info()
                error_str = ''.join(traceback.format_exception(*exc_info))
                _logger.error(error_str)
                try:
                    self._conn.send((RuntimeMessage.ERROR, error_str))
                except Exception:
                    pass

    def recv_incoming(self) -> None:
        """Continuously receive all incoming messages."""
        while self._running:
            # Receive message
            try:
                msg, payload = self._conn.recv()
            except Exception:
                _logger.debug('Crashed due to lost connection')
                if sys.platform == 'win32':
                    os.kill(os.getpid(), 9)
                else:
                    os.kill(os.getpid(), signal.SIGKILL)
                exit()

            _logger.debug(f'Received message {msg.name}.')
            _logger.log(1, f'Payload: {payload}')
>>>>>>> b7917dc4

            # Process message
            if msg == RuntimeMessage.SHUTDOWN:
                if sys.platform == 'win32':
                    os.kill(os.getpid(), 9)
                else:
                    os.kill(os.getpid(), signal.SIGKILL)

            elif msg == RuntimeMessage.SUBMIT:
                self.read_receipt_mutex.acquire()
                task = cast(RuntimeTask, payload)
                self.most_recent_read_submit = task.unique_id
                self._add_task(task)
                self.read_receipt_mutex.release()

            elif msg == RuntimeMessage.SUBMIT_BATCH:
                self.read_receipt_mutex.acquire()
                tasks = cast(List[RuntimeTask], payload)
                self.most_recent_read_submit = tasks[0].unique_id
                self._add_task(tasks.pop())  # Submit one task
                self._delayed_tasks.extend(tasks)  # Delay rest
                self.read_receipt_mutex.release()

            elif msg == RuntimeMessage.RESULT:
                result = cast(RuntimeResult, payload)
                self._handle_result(result)

            elif msg == RuntimeMessage.CANCEL:
                addr = cast(RuntimeAddress, payload)
                self._handle_cancel(addr)
                # TODO: preempt?

            elif msg == RuntimeMessage.COMMUNICATE:
                addrs, msg = cast(tuple[list[RuntimeAddress], Any], payload)
                self._handle_communicate(addrs, msg)

            elif msg == RuntimeMessage.IMPORTPATH:
                paths = cast(List[str], payload)
                for path in paths:
                    if path not in sys.path:
                        sys.path.append(path)

    def _add_task(self, task: RuntimeTask) -> None:
        """Start a task and add it to the loop."""
        self._tasks[task.return_address] = task
        task.start()
        self._ready_task_ids.put(task.return_address)

    def _handle_result(self, result: RuntimeResult) -> None:
        """Insert result into appropriate mailbox and wake waiting task."""
        assert result.return_address.worker_id == self._id

        mailbox_id = result.return_address.mailbox_index
        if mailbox_id not in self._mailboxes:
            # If the mailbox has been dropped due to a cancel, ignore result
            return

        box = self._mailboxes[mailbox_id]
        box.deposit_result(result)

        if box.has_task_waiting:
            assert box.dest_addr is not None
            task = self._tasks[box.dest_addr]

            if task.wake_on_next or box.ready:
                # print(f'Worker {self._id} is waking task
                # {task.return_address}, with {task.wake_on_next=},
                # {box.ready=}')
                self._ready_task_ids.put(box.dest_addr)  # Wake it
                box.dest_addr = None  # Prevent double wake

    def _handle_cancel(self, addr: RuntimeAddress) -> None:
        """
        Remove `addr` and its children tasks from this worker.

        Notes:
            Since `self._ready_task_ids' is a queue, it is more efficient
            to discard cancelled tasks when popping from it. Therefore, we
            do not do anything with `self._ready_task_ids` here.

            We also must make sure to call the `cancel` function of the
            tasks to make sure their coroutines are cleaned up.

            Also, we also don't need to send out cancel messages for
            cancelled children tasks since other workers can evaluate that
            for themselves using breadcrumbs and the original `addr` cancel
            message.
        """
        # TODO: Send update message?
        self._cancelled_task_ids.add(addr)

        # Remove all tasks that are children of `addr` from initialized tasks
        for key, task in self._tasks.items():
            if task.is_descendant_of(addr):
                task.cancel()
                for mailbox_id in self._tasks[key].owned_mailboxes:
                    self._mailboxes.pop(mailbox_id)
        self._tasks = {
            a: t for a, t in self._tasks.items()
            if not t.is_descendant_of(addr)
        }

        # Remove all tasks that are children of `addr` from delayed tasks
        self._delayed_tasks = [
            t for t in self._delayed_tasks
            if not t.is_descendant_of(addr)
        ]

    def _handle_communicate(
        self,
        addrs: list[RuntimeAddress],
        msg: Any,
    ) -> None:
        for task_addr in addrs:
            if task_addr not in self._tasks:
                continue

            self._tasks[task_addr].msg_buffer.append(msg)

    def _get_next_ready_task(self) -> RuntimeTask | None:
        """Return the next ready task if one exists, otherwise block."""
        while True:
            if self._ready_task_ids.empty() and len(self._delayed_tasks) > 0:
                self._add_task(self._delayed_tasks.pop())
                continue

            # Critical section
            # Attempt to get a ready task. If none are available, message
            # the manager/server with a waiting message letting them
            # know the worker is idle. This needs to be atomic to prevent
            # the self.more_recent_read_submit from being updated after
            # catching the Empty exception, but before forming the payload.
            self.read_receipt_mutex.acquire()
            try:
                addr = self._ready_task_ids.get_nowait()

            except Empty:
                payload = (1, self.most_recent_read_submit)
                self._conn.send((RuntimeMessage.WAITING, payload))
                self.read_receipt_mutex.release()
                # Block for new message. Can release lock here since the
                # the `self.most_recent_read_submit` has been used.
                addr = self._ready_task_ids.get()

            else:
                self.read_receipt_mutex.release()

            # Handle a shutdown request that occured while waiting
            if not self._running:
                return None

            if addr in self._cancelled_task_ids or addr not in self._tasks:
                # When a task is cancelled on the worker it is not removed
                # from the ready queue because it is much cheaper to just
                # discard cancelled tasks as they come out.
                continue

            task = self._tasks[addr]

            if any(bcb in self._cancelled_task_ids for bcb in task.breadcrumbs):
                # If any of the selected tasks ancestor tasks are cancelled
                # then discard this one too. Each breadcrumb (bcb) is a
                # task address (unique system-wide task id) of an ancestor
                # task.
                # TODO: do I need to manually remove addr from self._tasks?
                continue

            return task

    def _try_step_next_ready_task(self) -> None:
        """Select a task to run, and advance it one step."""
        task = self._get_next_ready_task()

        if task is None:
            return

        try:
            self._active_task = task

            # Perform a step of the task and get the future it awaits on
            future = task.step(self._get_desired_result(task))

            self._process_await(task, future)

        except StopIteration as e:
            self._process_task_completion(task, e.value)

        except Exception:
            assert self._active_task is not None  # for type checker

            # Bubble up errors
            exc_info = sys.exc_info()
            error_str = ''.join(traceback.format_exception(*exc_info))
            error_payload = (self._active_task.comp_task_id, error_str)
            self._conn.send((RuntimeMessage.ERROR, error_payload))

        finally:
            self._active_task = None

    def _process_await(self, task: RuntimeTask, future: RuntimeFuture) -> None:
        """Process a task's await request."""
        if not isinstance(future, RuntimeFuture):
            raise RuntimeError('Can only await on a BQSKit RuntimeFuture.')

        if future.mailbox_id not in self._mailboxes:
            raise RuntimeError('Cannot await on a canceled task.')

        box = self._mailboxes[future.mailbox_id]

        # Let the mailbox know this task is waiting
        box.dest_addr = task.return_address
        task.desired_box_id = future.mailbox_id

        # if future._next_flag:
        #     # Set from Worker.next, implies the task wants the next result
        #     # if box.ready:
        #     #     m = 'Cannot wait for next results on a complete task.'
        #     #     raise RuntimeError(m)
        #     task.wake_on_next = True
        task.wake_on_next = future._next_flag
        # print(f'Worker {self._id} is waiting on task
        # {task.return_address}, with {task.wake_on_next=}')

        if box.ready:
            self._ready_task_ids.put(task.return_address)

    def _process_task_completion(self, task: RuntimeTask, result: Any) -> None:
        """Package and send out task result."""
        assert task is self._active_task
        packaged_result = RuntimeResult(task.return_address, result, self._id)

        if task.return_address not in self._tasks:
            # print(f'Task was cancelled: {task.return_address},
            # {task.fnargs[0].__name__}')
            return

        if task.return_address.worker_id == self._id:
            self._handle_result(packaged_result)
            self._conn.send((RuntimeMessage.UPDATE, -1))
            # Let manager know this worker has one less task
            # without sending a result
        else:
            self._conn.send((RuntimeMessage.RESULT, packaged_result))

        # Remove task
        self._tasks.pop(task.return_address)

        # Cancel any open tasks
        for mailbox_id in self._active_task.owned_mailboxes:
            # If task is complete, simply discard result
            if mailbox_id in self._mailboxes:
                if self._mailboxes[mailbox_id].ready:
                    self._mailboxes.pop(mailbox_id)
                    continue

            # Otherwise send a cancel message
            self.cancel(RuntimeFuture(mailbox_id))

    def _get_desired_result(self, task: RuntimeTask) -> Any:
        """Retrieve the task's desired result from the mailboxes."""
        if task.desired_box_id is None:
            return None

        box = self._mailboxes[task.desired_box_id]

        if task.wake_on_next:
            fresh_results = box.get_new_results()
            # assert len(fresh_results) > 0
            return fresh_results

        assert box.ready
        task.owned_mailboxes.remove(task.desired_box_id)
        return self._mailboxes.pop(task.desired_box_id).result

    def _get_new_mailbox_id(self) -> int:
        """Return a new unique mailbox id."""
        new_id = self._mailbox_counter
        self._mailbox_counter += 1
        return new_id

    def submit(
        self,
        fn: Callable[..., Any],
        *args: Any,
        task_name: str | None = None,
        log_context: dict[str, str] = {},
        **kwargs: Any,
    ) -> RuntimeFuture:
        """Submit `fn` as a task to the runtime."""
        assert self._active_task is not None

        if task_name is not None and not isinstance(task_name, str):
            raise RuntimeError('task_name must be a string.')

        if not isinstance(log_context, dict):
            raise RuntimeError('log_context must be a dictionary.')

        for k, v in log_context.items():
            if not isinstance(k, str) or not isinstance(v, str):
                raise RuntimeError(
                    'log_context must be a map from strings to strings.',
                )

        # Group fnargs together
        fnarg = (fn, args, kwargs)

        # Create a new mailbox
        mailbox_id = self._get_new_mailbox_id()
        self._mailboxes[mailbox_id] = WorkerMailbox.new_mailbox()
        self._active_task.owned_mailboxes.append(mailbox_id)

        # Create the task
        task = RuntimeTask(
            fnarg,
            RuntimeAddress(self._id, mailbox_id, 0),
            self._active_task.comp_task_id,
            self._active_task.breadcrumbs
            + (self._active_task.return_address,),
            self._active_task.logging_level,
            self._active_task.max_logging_depth,
            task_name,
            {**self._active_task.log_context, **log_context},
        )

        # Submit the task (on the next cycle)
        self._conn.send((RuntimeMessage.SUBMIT, task))

        # Return future pointing to the mailbox
        return RuntimeFuture(mailbox_id)

    def map(
        self,
        fn: Callable[..., Any],
        *args: Any,
        task_name: Sequence[str | None] | str | None = None,
        log_context: Sequence[dict[str, str]] | dict[str, str] = {},
        **kwargs: Any,
    ) -> RuntimeFuture:
        """Map `fn` over the input arguments distributed across the runtime."""
        assert self._active_task is not None

        if task_name is None or isinstance(task_name, str):
            task_name = [task_name] * len(args[0])

        if len(task_name) != len(args[0]):
            raise RuntimeError(
                'task_name must be a string or a list of strings equal'
                'in length to the number of tasks.',
            )

        if isinstance(log_context, dict):
            log_context = [log_context] * len(args[0])

        if len(log_context) != len(args[0]):
            raise RuntimeError(
                'log_context must be a dictionary or a list of dictionaries'
                ' equal in length to the number of tasks.',
            )

        for context in log_context:
            for k, v in context.items():
                if not isinstance(k, str) or not isinstance(v, str):
                    raise RuntimeError(
                        'log_context must be a map from strings to strings.',
                    )

        # Group fnargs together
        fnargs = []
        if len(args) == 1:
            for arg in args[0]:
                fnargs.append((fn, (arg,), kwargs))

        else:
            for subargs in zip(*args):
                fnargs.append((fn, subargs, kwargs))

        if len(fnargs) == 0:
            raise RuntimeError('Unable to map 0 tasks.')

        # Create a new mailbox
        mailbox_id = self._get_new_mailbox_id()
        self._mailboxes[mailbox_id] = WorkerMailbox.new_mailbox(len(fnargs))
        self._active_task.owned_mailboxes.append(mailbox_id)

        # Create the tasks
        breadcrumbs = self._active_task.breadcrumbs
        breadcrumbs += (self._active_task.return_address,)
        tasks = [
            RuntimeTask(
                fnarg,
                RuntimeAddress(self._id, mailbox_id, i),
                self._active_task.comp_task_id,
                breadcrumbs,
                self._active_task.logging_level,
                self._active_task.max_logging_depth,
                task_name[i],
                {**self._active_task.log_context, **log_context[i]},
            )
            for i, fnarg in enumerate(fnargs)
        ]

        # Submit the tasks
        self._conn.send((RuntimeMessage.SUBMIT_BATCH, tasks))

        # Return future pointing to the mailbox
        return RuntimeFuture(mailbox_id)

    def communicate(self, future: RuntimeFuture, msg: Any) -> None:
        """Send a message to the task associated with `future`."""
        assert self._active_task is not None
        assert future.mailbox_id in self._mailboxes

        num_slots = self._mailboxes[future.mailbox_id].expected_num_results
        addrs = [
            RuntimeAddress(self._id, future.mailbox_id, slot_id)
            for slot_id in range(num_slots)
        ]
        self._conn.send((RuntimeMessage.COMMUNICATE, (addrs, msg)))

    def get_messages(self) -> list[Any]:
        """Return all messages received by the worker for this task."""
        assert self._active_task is not None
        x = self._active_task.msg_buffer
        self._active_task.msg_buffer = []
        return x

    def cancel(self, future: RuntimeFuture) -> None:
        """Cancel all tasks associated with `future`."""
        assert self._active_task is not None
        num_slots = self._mailboxes[future.mailbox_id].expected_num_results
        self._active_task.owned_mailboxes.remove(future.mailbox_id)
        self._mailboxes.pop(future.mailbox_id)
        addrs = [
            RuntimeAddress(self._id, future.mailbox_id, slot_id)
            for slot_id in range(num_slots)
        ]
        for addr in addrs:
            self._conn.send((RuntimeMessage.CANCEL, addr))

    def get_cache(self) -> dict[str, Any]:
        """
        Retrieve worker's local cache.

        Returns:
            (dict[str, Any]): The worker's local cache. This cache can be
                used to store large or unserializable objects within a
                worker process' memory. Passes on the same worker that use
                the same object can load the object from this cache. If
                there are multiple workers, those workers will load their
                own copies of the object into their own cache.
        """
        return self._cache

    async def next(self, future: RuntimeFuture) -> list[tuple[int, Any]]:
        """
        Wait for and return the next batch of results from a map task.

        Returns:
            (list[tuple[int, Any]]): A list of the results that arrived
                since the last time this was called. On the first call,
                all results that have arrived since the task started are
                returned. Each result is paired with the index of its
                arguments in the original map call.
        """
        # if future._done:
        if future.mailbox_id not in self._mailboxes:
            raise RuntimeError('Cannot wait on an already completed result.')

        future._next_flag = True
        next_result_batch = await future
        future._next_flag = False
        return next_result_batch


# Global variable containing reference to this process's worker object.
_worker = None


def start_worker(
    w_id: int | None,
    port: int,
    cpu: int | None = None,
    logging_level: int = logging.WARNING,
    num_blas_threads: int = 1,
    log_client: bool = False,
) -> None:
    """Start this process's worker."""
    if w_id is not None:
        # Ignore interrupt signals on workers, boss will handle it for us
        # If w_id is None, then we are being spawned separately.
        signal.signal(signal.SIGINT, signal.SIG_IGN)
        # TODO: check what needs to be done on win

    # Set number of BLAS threads
    set_blas_thread_counts(num_blas_threads)

    # Enforce no default logging
    logging.lastResort = logging.NullHandler()
    logging.getLogger().handlers.clear()

    # Pin worker to cpu
    if cpu is not None:
        if sys.platform == 'win32':
            raise RuntimeError('Cannot pin worker to cpu on windows.')
        os.sched_setaffinity(0, [cpu])

    # Connect to manager
    max_retries = 7
    wait_time = .1
    conn: Connection | None = None
    family = 'AF_INET' if sys.platform == 'win32' else None
    for _ in range(max_retries):
        try:
            conn = Client(('localhost', port), family)
        except (ConnectionRefusedError, TimeoutError):
            time.sleep(wait_time)
            wait_time *= 2
        else:
            break

    if conn is None:
        raise RuntimeError('Unable to establish connection with manager.')

    # If id isn't provided, wait for assignment
    if w_id is None:
        msg, w_id = conn.recv()
        assert isinstance(w_id, int)
        assert msg == RuntimeMessage.STARTED

    # Set up runtime logging
    if not log_client:
        _runtime_logger = logging.getLogger('bqskit.runtime')
    else:
        _runtime_logger = logging.getLogger()
    _runtime_logger.propagate = False
    _runtime_logger.setLevel(logging_level)
    _handler = logging.StreamHandler()
    _handler.setLevel(0)
    _fmt_header = '%(asctime)s.%(msecs)03d - %(levelname)-8s |'
    _fmt_message = f' [wid={w_id}]: %(message)s'
    _fmt = _fmt_header + _fmt_message
    _formatter = logging.Formatter(_fmt, '%H:%M:%S')
    _handler.setFormatter(_formatter)
    _runtime_logger.addHandler(_handler)

    # Build and start worker
    global _worker
    _worker = Worker(w_id, conn)
    _worker._loop()


def get_worker() -> Worker:
    """Return a handle on this process's worker."""
    if _worker is None:
        raise RuntimeError('Worker has not been started.')
    return _worker


def _check_positive(value: str) -> int:
    ivalue = int(value)
    if ivalue <= 0:
        raise argparse.ArgumentTypeError(
            '%s is an invalid positive int value' % value,
        )
    return ivalue


def start_worker_rank() -> None:
    """Entry point for spawning a rank of runtime worker processes."""
    parser = argparse.ArgumentParser(
        prog='bqskit-worker',
        description='Launch a rank of BQSKit runtime worker processes.',
    )
    parser.add_argument(
        'num_workers',
        type=_check_positive,
        help='The number of workers to spawn.',
    )
    parser.add_argument(
        '--cpus', '-c',
        nargs='+',
        type=int,
        help='Either one number or a list of numbers equal in length to the'
        ' number of workers. The workers will be pinned to specified logical'
        ' cpus. If a single-number is given, then all cpu indices are'
        ' enumerated starting at that number.',
    )
    parser.add_argument(
        '-p', '--port',
        type=int,
        default=default_worker_port,
        help='The port the workers will try to connect to a manager on.',
    )
    parser.add_argument(
        '-v', '--verbose',
        action='count',
        default=0,
        help='Enable logging of increasing verbosity, either -v, -vv, or -vvv.',
    )
    parser.add_argument(
        '-l', '--log-client',
        action='store_true',
        help='Log messages from the client process.',
    )
    parser.add_argument(
        '-t', '--num_blas_threads',
        type=int,
        default=1,
        help='The number of threads to use in BLAS libraries.',
    )
    args = parser.parse_args()

    if args.cpus is not None:
        if len(args.cpus) == 1:
            cpus = [args.cpus[0] + i for i in range(args.num_workers)]

        elif len(args.cpus) == args.num_workers:
            cpus = args.cpus

        else:
            raise RuntimeError(
                'The specified logical cpus are invalid. Expected either'
                ' a single number or a list of numbers equal in length to'
                ' the number of workers.',
            )

    else:
        cpus = [None for _ in range(args.num_workers)]

    logging_level = [30, 20, 10, 1][min(args.verbose, 3)]

    if args.log_client and logging_level > 10:
        raise RuntimeError('Cannot log client messages without at least -vv.')

    # Spawn worker process
    procs = []
    for cpu in cpus:
        pargs = (
            None,
            args.port,
            cpu,
            logging_level,
            args.num_blas_threads,
            args.log_client,
        )
        procs.append(Process(target=start_worker, args=pargs))
        procs[-1].start()

    # Join them
    for proc in procs:
        proc.join()<|MERGE_RESOLUTION|>--- conflicted
+++ resolved
@@ -251,41 +251,6 @@
     def _loop(self) -> None:
         """Main worker event loop."""
         while self._running:
-<<<<<<< HEAD
-            self._try_step_next_ready_task()
-            self._try_idle()
-            self._handle_comms()
-
-    def _try_idle(self) -> None:
-        """If there is nothing to do, wait until we receive a message."""
-        empty_outgoing = len(self._outgoing) == 0
-        no_ready_tasks = self._ready_task_ids.empty()
-        no_delayed_tasks = len(self._delayed_tasks) == 0
-
-        if empty_outgoing and no_ready_tasks and no_delayed_tasks:
-            self._conn.send((RuntimeMessage.WAITING, 1))
-            wait([self._conn])
-
-    def _handle_comms(self) -> None:
-        """Handle all incoming and outgoing messages."""
-
-        # Handle outgoing communication
-        for out_msg in self._outgoing:
-            try:
-                self._conn.send(out_msg)
-            except Exception as e:
-                # print(out_msg)
-                exc_info = sys.exc_info()
-                error_str = ''.join(traceback.format_exception(*exc_info))
-                # print("NOOOOOO")
-                exit(1)
-                
-        self._outgoing.clear()
-
-        # Handle incomming communication
-        while self._conn.poll():
-            msg, payload = self._conn.recv()
-=======
             try:
                 self._try_step_next_ready_task()
             except Exception:
@@ -314,7 +279,6 @@
 
             _logger.debug(f'Received message {msg.name}.')
             _logger.log(1, f'Payload: {payload}')
->>>>>>> b7917dc4
 
             # Process message
             if msg == RuntimeMessage.SHUTDOWN:
