--- conflicted
+++ resolved
@@ -401,12 +401,9 @@
                 payload = (1, self.most_recent_read_submit)
                 self._conn.send((RuntimeMessage.WAITING, payload))
                 self.read_receipt_mutex.release()
-<<<<<<< HEAD
                 print(f"Worker {self._id} | start idle | idle | {time.time()}")
-=======
                 # Block for new message. Can release lock here since the
                 # the `self.most_recent_read_submit` has been used.
->>>>>>> 104d3530
                 addr = self._ready_task_ids.get()
                 print(f"Worker {self._id} | stop idle | idle | {time.time()}")
             else:
@@ -742,11 +739,8 @@
     cpu: int | None = None,
     logging_level: int = logging.WARNING,
     num_blas_threads: int = 1,
-<<<<<<< HEAD
-    profile: bool = False
-=======
+    profile: bool = False,
     log_client: bool = False,
->>>>>>> 104d3530
 ) -> None:
     """Start this process's worker."""
     if w_id is not None:
