"""This module implements BQSKit Runtime's Worker."""
from __future__ import annotations

import argparse
import logging
import os
import signal
import sys
import time
import traceback
from collections import OrderedDict
from dataclasses import dataclass
from multiprocessing import Process
from multiprocessing.connection import Client
from multiprocessing.connection import Connection
from multiprocessing.connection import wait
from typing import Any
from typing import Callable
from typing import cast
from typing import List

from bqskit.runtime import default_worker_port
from bqskit.runtime.address import RuntimeAddress
from bqskit.runtime.future import RuntimeFuture
from bqskit.runtime.message import RuntimeMessage
from bqskit.runtime.result import RuntimeResult
from bqskit.runtime.task import RuntimeTask


class WorkerQueue():
    """The worker's task FIFO queue."""

    def __init__(self) -> None:
        """
        Initialize the worker queue.

        An OrderedDict is used to internally store the task. This prevents the
        same task appearing multiple times in the queue, while also ensuring
        O(1) operations.
        """
        self._queue: OrderedDict[RuntimeAddress, None] = OrderedDict()

    def put(self, addr: RuntimeAddress) -> None:
        """Enqueue a task by its address."""
        if addr not in self._queue:
            self._queue[addr] = None

    def get(self) -> RuntimeAddress:
        """Get the next task to run."""
        return self._queue.popitem(last=False)[0]

    def empty(self) -> bool:
        """Check if the queue is empty."""
        return len(self._queue) == 0


@dataclass
class WorkerMailbox:
    """
    A mailbox on a worker is a final destination for a task's result.

    When a task is created, a mailbox is also created with an associated future.
    The parent task can await on the future, letting the worker's event loop
    know it is waiting on the associated result. When a result arrives, it is
    placed in the appropriate mailbox and the waiting task is placed into the
    ready queue.
    """
    expecting_single_result: bool = False
    expected_num_results: int = 0
    result: Any = None
    num_results: int = 0
    dest_addr: RuntimeAddress | None = None
    fresh_results: list[Any] | None = None

    @property
    def ready(self) -> bool:
        """Return true if the mailbox has all expected results."""
        return (
            self.num_results >= self.expected_num_results
            and self.num_results != 0
        )

    @property
    def has_task_waiting(self) -> bool:
        """Return True if a task is waiting on the result of this box."""
        return self.dest_addr is not None

    @staticmethod
    def new_mailbox(num_results: int | None = None) -> WorkerMailbox:
        """
        Create a new mailbox with `num_results` slots.

        If `num_results` is None (by default), then the mailbox will only have
        one slot and expect one result.
        """
        if num_results is None:
            return WorkerMailbox(True, 1)

        return WorkerMailbox(False, num_results, [None] * num_results)

    def get_new_results(self) -> list[tuple[int, Any]]:
        """Return and reset the results that have come in since previous
        call."""
        assert self.fresh_results is not None
        out = self.fresh_results
        self.fresh_results = []
        return out

    def deposit_result(self, result: RuntimeResult) -> None:
        """Store the result in the mailbox."""
        self.num_results += 1
        slot_id = result.return_address.mailbox_slot

        # Record as fresh result
        if self.fresh_results is None:
            self.fresh_results = []
        self.fresh_results.append((slot_id, result.result))

        if self.expecting_single_result:
            self.result = result.result
        else:
            self.result[slot_id] = result.result


class Worker:
    """
    BQSKit Runtime's Worker.

    BQSKit Runtime utilizes a single-threaded worker to accept, execute,
    pause, spawn, resume, and complete tasks in a custom event loop built
    with python's async await mechanisms. Each worker receives and sends
    tasks and results to the greater system through a single duplex
    connection with a runtime server or manager.

    At start-up, the worker receives an ID and waits for its first task.
    An executing task may use the `submit` and `map` methods to spawn child
    tasks and distribute them across the whole system. Once completed,
    those child tasks will have their results shipped back to the worker
    who created them. When a task awaits a child task, it is removed from
    the ready queue until the desired results come in.

    All created log records are shipped back to the client's process.
    This feature ensures compatibility with applications like jupyter
    that only print messages from the client process's stdout. Additionally,
    it allows BQSKit users seamless integration with the standard python
    logging module. From a user's perspective, they can configure any
    standard python logger from their process like usual and have the
    entire system honor that configuration. Lastly, we do support an
    additional logging option for maximum task depth. Tasks with more
    ancestors than the maximum logging depth will not produce any logs.

    Workers handle python errors by capturing and bubbling them up. For
    operating system-level crashes and errors -- such as seg-faults in
    client code -- the worker will attempt to print a stack trace and
    initiate a system-wide shutdown. However, note that these issues
    can go unhandled and cause the runtime to deadlock or crash.

    Workers perform very minimal scheduling of tasks. Newly created tasks
    are directly forwarded upwards to a manager or server, which in turn
    assigns them to workers. New tasks from above are commonly received
    in batches. In this case, all but one task from a batch is delayed.
    Delayed tasks are moved (in LIFO order) to the ready queue if a worker
    has no other work to complete. This mechanism encourages completing
    deeply-nested tasks first and prevents flooding the system with active
    tasks, which usually require much more memory than delayed ones.
    """

    def __init__(self, id: int, conn: Connection, profile: bool = False) -> None:
        """
        Initialize a worker with no tasks.

        Args:
            id (int): This worker's id.

            conn (Connection): This worker's duplex channel to a manager
                or a server.
        """
        self._id = id
        self._conn = conn
        self.profile = profile
        self.profiles = {}
        self.messages_out = {}
        self.messages_in = []
        self.idle_time_start = None

        self.prev_time = time.time()

        self._outgoing: list[tuple[RuntimeMessage, Any]] = []
        """Stores outgoing messages to be handled by the event loop."""

        self._tasks: dict[RuntimeAddress, RuntimeTask] = {}
        """Tracks all started, unfinished tasks on this worker."""

        self._delayed_tasks: list[RuntimeTask] = []
        """Store all delayed tasks in LIFO order."""

        self._ready_task_ids: WorkerQueue = WorkerQueue()
        """Tasks queued up for execution."""

        self._cancelled_task_ids: set[RuntimeAddress] = set()
        """To ensure newly-received cancelled tasks are never started."""

        self._active_task: RuntimeTask | None = None
        """The currently executing task if one is running."""

        self._running = False
        """Controls if the event loop is running."""

        self._mailboxes: dict[int, WorkerMailbox] = {}
        """Map from mailbox ids to worker mailboxes."""

        self._mailbox_counter = 0
        """This count ensures every mailbox has a unique id."""

        self._cache: dict[str, Any] = {}
        """Local worker cache."""

        # Send out every emitted log message upstream
        old_factory = logging.getLogRecordFactory()

        def record_factory(*args: Any, **kwargs: Any) -> logging.LogRecord:
            record = old_factory(*args, **kwargs)
            active_task = get_worker()._active_task
            if active_task is not None:
                lvl = active_task.logging_level
                if lvl is None or lvl <= record.levelno:
                    tid = active_task.comp_task_id
                    self._outgoing.append((RuntimeMessage.LOG, (tid, record)))
            return record

        logging.setLogRecordFactory(record_factory)

        self.profiles["Start up time"] = time.time() - self.prev_time
        # Communicate that this worker is ready
        self._conn.send((RuntimeMessage.STARTED, self._id))

    def _loop(self) -> None:
        """Main worker event loop."""
        self._running = True
        while self._running:
            self.prev_time = time.time()
            self._try_step_next_ready_task()
            self.profiles["run_time"] = self.profiles.get("run_time", 0) + time.time() - self.prev_time
            self._try_idle()
            self._handle_comms()

    def _try_idle(self) -> None:
        """If there is nothing to do, wait until we receive a message."""
        empty_outgoing = len(self._outgoing) == 0
        no_ready_tasks = self._ready_task_ids.empty()
        no_delayed_tasks = len(self._delayed_tasks) == 0

        if empty_outgoing and no_ready_tasks and no_delayed_tasks:
<<<<<<< HEAD
            print(f"Worker {self._id}: Starting to IDLE, waiting for next task", time.process_time())
            self.idle_time_start = time.process_time()
=======
            self.idle_time_start = time.time()
>>>>>>> 70b4344e
            self._conn.send((RuntimeMessage.WAITING, 1))
            wait([self._conn])

    def _handle_comms(self) -> None:
        """Handle all incoming and outgoing messages."""

        # self.profiles["idle_time"] = self.profiles.get("idle_time", 0) + time.time() - self.prev_time
        # self.prev_time = time.time()
        # Handle outgoing communication
        self.prev_time = time.time()
        for out_msg in self._outgoing:
            self._conn.send(out_msg)
        self._outgoing.clear()

        self.profiles["comms_time"] = self.profiles.get("comms_time", 0) + time.time() - self.prev_time

        # Handle incomming communication
        while self._conn.poll():
            msg, payload = self._conn.recv()

            if self.idle_time_start:
<<<<<<< HEAD
                print(f"Worker {self._id}: Message RCVD, stopping idling", time.process_time())
                self.profiles["idle_time"] = self.profiles.get("idle_time", 0) + time.process_time() - self.idle_time_start
=======
                self.profiles["idle_time"] = self.profiles.get("idle_time", 0) + time.time() - self.idle_time_start
>>>>>>> 70b4344e
                self.idle_time_start = None

            self.prev_time = time.time()

            # Process message
            if msg == RuntimeMessage.SHUTDOWN:
                print(f"Worker {self._id}: Received Shutdown", time.process_time())
                if self.profile:
                    out_msg = (RuntimeMessage.PROFILE, (self.profiles))
                    self._conn.send(out_msg)
                    # print("Worker", self._id, self.profiles)
                self._running = False
                return

            elif msg == RuntimeMessage.SUBMIT:
                print(f"Worker {self._id}: Receiving 1 task, adding to queue, now have {len(self._tasks) + len(self._delayed_tasks)} tasks", time.process_time())
                task = cast(RuntimeTask, payload)
                self._add_task(task)

            elif msg == RuntimeMessage.SUBMIT_BATCH:
                tasks = cast(List[RuntimeTask], payload)
                print(f"Worker {self._id}: Receiving {len(tasks)} tasks, adding 1 to ready queue and rest to delayed tasks, now have {len(self._tasks) + len(self._delayed_tasks)} tasks", time.process_time())
                self._add_task(tasks.pop())  # Submit one task
                self._delayed_tasks.extend(tasks)  # Delay rest
                # Delayed tasks have no context and are stored (more-or-less)
                # as a function pointer together with the arguments.
                # When it gets started, it consumes much more memory,
                # so we delay the task start until necessary (at no cost)

            elif msg == RuntimeMessage.RESULT:
                print(f"Worker {self._id}: Receiving result, handling the result", time.process_time())
                result = cast(RuntimeResult, payload)
                self._handle_result(result)

            elif msg == RuntimeMessage.CANCEL:
                print(f"Worker {self._id}: Received cancel", time.process_time())
                addr = cast(RuntimeAddress, payload)
                self._handle_cancel(addr)

            self.profiles["comms_time"] = self.profiles.get("comms_time", 0) + time.time() - self.prev_time

    def _add_task(self, task: RuntimeTask) -> None:
        """Start a task and add it to the loop."""
        self._tasks[task.return_address] = task
        task.start()
        self._ready_task_ids.put(task.return_address)

    def _handle_result(self, result: RuntimeResult) -> None:
        """Insert result into appropriate mailbox and wake waiting task."""
        mailbox_id = result.return_address.mailbox_index
        assert result.return_address.worker_id == self._id
        if mailbox_id not in self._mailboxes:
            # If the mailbox has been dropped due to a cancel, ignore result
            return

        box = self._mailboxes[mailbox_id]
        box.deposit_result(result)

        if box.has_task_waiting:
            assert box.dest_addr is not None
            task = self._tasks[box.dest_addr]

            if task.wake_on_next or box.ready:
                self._ready_task_ids.put(box.dest_addr)  # Wake it

    def _handle_cancel(self, addr: RuntimeAddress) -> None:
        """
        Remove `addr` and its children tasks from this worker.

        Notes:
            Since `self._ready_task_ids' is a queue, it is more efficient
            to discard cancelled tasks when popping from it. Therefore, we
            do not do anything with `self._ready_task_ids` here.

            Also, we also don't need to send out cancel messages for
            cancelled children tasks since other workers can evaluate that
            for themselves using breadcrumbs and the original `addr` cancel
            message.
        """
        self._cancelled_task_ids.add(addr)

        # Remove all tasks that are children of `addr` from initialized tasks
        for key, task in self._tasks.items():
            if task.is_descendant_of(addr):
                for mailbox_id in self._tasks[key].owned_mailboxes:
                    self._mailboxes.pop(mailbox_id)
        self._tasks = {
            a: t for a, t in self._tasks.items()
            if not t.is_descendant_of(addr)
        }

        # Remove all tasks that are children of `addr` from delayed tasks
        self._delayed_tasks = [
            t for t in self._delayed_tasks
            if not t.is_descendant_of(addr)
        ]

    def _get_next_ready_task(self) -> RuntimeTask | None:
        """Return the next ready task if one exists, otherwise None."""
        while True:
            if self._ready_task_ids.empty():
                if len(self._delayed_tasks) > 0:
                    self._add_task(self._delayed_tasks.pop())
                    continue
                return None

            addr = self._ready_task_ids.get()

            if addr in self._cancelled_task_ids or addr not in self._tasks:
                # When a task is cancelled on the worker it is not removed
                # from the ready queue because it is much cheaper to just
                # discard cancelled tasks as they come out.
                continue

            task = self._tasks[addr]

            if any(bcb in self._cancelled_task_ids for bcb in task.breadcrumbs):
                # If any of the selected tasks ancestor tasks are cancelled
                # then discard this one too. Each breadcrumb (bcb) is a
                # task address (unique system-wide task id) of an ancestor
                # task.
                continue

            return task

    def _try_step_next_ready_task(self) -> None:
        """Select a task to run, and advance it one step."""
<<<<<<< HEAD
        # self.profiles["comms_time"] = self.profiles.get("comms_time", 0) + time.process_time() - self.prev_time
        # self.prev_time = time.process_time()
        print(f"Worker {self._id}: Getting task", time.process_time())
=======
        # self.profiles["comms_time"] = self.profiles.get("comms_time", 0) + time.time() - self.prev_time
        # self.prev_time = time.time()
>>>>>>> 70b4344e
        task = self._get_next_ready_task()

        if task is None:
            # Nothing to do
            print(f"Worker {self._id}: No tasks to do", time.process_time())
            return

        try:
            self._active_task = task

            # Just time this for run time

            # Perform a step of the task and get the future it awaits on
            future = task.step(self._get_desired_result(task))

            self._process_await(task, future)

        except StopIteration as e:
            self._process_task_completion(task, e.value)

        except Exception:
            assert self._active_task is not None  # for type checker

            # Bubble up errors
            exc_info = sys.exc_info()
            error_str = ''.join(traceback.format_exception(*exc_info))
            error_payload = (self._active_task.comp_task_id, error_str)
            self._outgoing.append((RuntimeMessage.ERROR, error_payload))

        finally:
            self._active_task = None
        
        print(f"Worker {self._id}: Finished Task", time.process_time())

    def _process_await(self, task: RuntimeTask, future: RuntimeFuture) -> None:
        """Process a task's await request."""
        if not isinstance(future, RuntimeFuture):
            raise RuntimeError('Can only await on a BQSKit RuntimeFuture.')

        if future.mailbox_id not in self._mailboxes:
            raise RuntimeError('Cannot await on a canceled task.')

        box = self._mailboxes[future.mailbox_id]

        # Let the mailbox know this task is waiting
        box.dest_addr = task.return_address
        task.desired_box_id = future.mailbox_id

        if future._next_flag:
            # Set from Worker.next, implies the task wants the next result
            if box.ready:
                m = 'Cannot wait for next results on a complete task.'
                raise RuntimeError(m)
            task.wake_on_next = True

        elif box.ready:
            self._ready_task_ids.put(task.return_address)

    def _process_task_completion(self, task: RuntimeTask, result: Any) -> None:
        """Package and send out task result."""
        assert task is self._active_task
        packaged_result = RuntimeResult(task.return_address, result, self._id)

        if task.return_address.worker_id == self._id:
            self._handle_result(packaged_result)
            self._outgoing.append((RuntimeMessage.UPDATE, -1))
            # Let manager know this worker has one less task
            # without sending a result
        else:
            self._outgoing.append((RuntimeMessage.RESULT, packaged_result))

        # Remove task
        self._tasks.pop(task.return_address)

        # Cancel any open tasks
        for mailbox_id in self._active_task.owned_mailboxes:
            # If task is complete, simply discard result
            if mailbox_id in self._mailboxes:
                if self._mailboxes[mailbox_id].ready:
                    self._mailboxes.pop(mailbox_id)
                    continue

            # Otherwise send a cancel message
            self.cancel(RuntimeFuture(mailbox_id))

        # Start delayed task
        if self._ready_task_ids.empty() and len(self._delayed_tasks) > 0:
            self._add_task(self._delayed_tasks.pop())

    def _get_desired_result(self, task: RuntimeTask) -> Any:
        """Retrieve the task's desired result from the mailboxes."""
        if task.desired_box_id is None:
            return None

        box = self._mailboxes[task.desired_box_id]

        if task.wake_on_next:
            fresh_results = box.get_new_results()
            assert len(fresh_results) > 0
            return fresh_results

        assert box.ready
        task.owned_mailboxes.remove(task.desired_box_id)
        return self._mailboxes.pop(task.desired_box_id).result

    def _get_new_mailbox_id(self) -> int:
        """Return a new unique mailbox id."""
        new_id = self._mailbox_counter
        self._mailbox_counter += 1
        return new_id

    def submit(
        self,
        fn: Callable[..., Any],
        *args: Any,
        **kwargs: Any,
    ) -> RuntimeFuture:
        """Submit `fn` as a task to the runtime."""
        assert self._active_task is not None
        # Group fnargs together
        fnarg = (fn, args, kwargs)

        # Create a new mailbox
        mailbox_id = self._get_new_mailbox_id()
        self._mailboxes[mailbox_id] = WorkerMailbox.new_mailbox()
        self._active_task.owned_mailboxes.append(mailbox_id)

        # Create the task
        task = RuntimeTask(
            fnarg,
            RuntimeAddress(self._id, mailbox_id, 0),
            self._active_task.comp_task_id,
            self._active_task.breadcrumbs + (self._active_task.return_address,),
            self._active_task.logging_level,
            self._active_task.max_logging_depth,
        )

        # Submit the task (on the next cycle)
        self._outgoing.append((RuntimeMessage.SUBMIT, task))

        # Return future pointing to the mailbox
        return RuntimeFuture(mailbox_id)

    def map(
        self,
        fn: Callable[..., Any],
        *args: Any,
        **kwargs: Any,
    ) -> RuntimeFuture:
        """Map `fn` over the input arguments distributed across the runtime."""
        assert self._active_task is not None
        # Group fnargs together
        fnargs = []
        if len(args) == 1:
            for arg in args[0]:
                fnargs.append((fn, (arg,), kwargs))

        else:
            for subargs in zip(*args):
                fnargs.append((fn, subargs, kwargs))

        if len(fnargs) == 0:
            raise RuntimeError('Unable to map 0 tasks.')

        # Create a new mailbox
        mailbox_id = self._get_new_mailbox_id()
        self._mailboxes[mailbox_id] = WorkerMailbox.new_mailbox(len(fnargs))
        self._active_task.owned_mailboxes.append(mailbox_id)

        # Create the tasks
        breadcrumbs = self._active_task.breadcrumbs
        breadcrumbs += (self._active_task.return_address,)
        tasks = [
            RuntimeTask(
                fnarg,
                RuntimeAddress(self._id, mailbox_id, i),
                self._active_task.comp_task_id,
                breadcrumbs,
                self._active_task.logging_level,
                self._active_task.max_logging_depth,
            )
            for i, fnarg in enumerate(fnargs)
        ]

        # Submit the tasks
        self._outgoing.append((RuntimeMessage.SUBMIT_BATCH, tasks))

        # Return future pointing to the mailbox
        return RuntimeFuture(mailbox_id)

    def cancel(self, future: RuntimeFuture) -> None:
        """Cancel all tasks associated with `future`."""
        assert self._active_task is not None
        num_slots = self._mailboxes[future.mailbox_id].expected_num_results
        self._active_task.owned_mailboxes.remove(future.mailbox_id)
        self._mailboxes.pop(future.mailbox_id)
        addrs = [
            RuntimeAddress(self._id, future.mailbox_id, slot_id)
            for slot_id in range(num_slots)
        ]
        msgs = [(RuntimeMessage.CANCEL, addr) for addr in addrs]
        self._outgoing.extend(msgs)

    def get_cache(self) -> dict[str, Any]:
        """
        Retrieve worker's local cache.

        Returns:
            (dict[str, Any]): The worker's local cache. This cache can be
                used to store large or unserializable objects within a
                worker process' memory. Passes on the same worker that use
                the same object can load the object from this cache. If
                there are multiple workers, those workers will load their
                own copies of the object into their own cache.
        """
        return self._cache

    async def next(self, future: RuntimeFuture) -> list[tuple[int, Any]]:
        """
        Wait for and return the next batch of results from a map task.

        Returns:
            (list[tuple[int, Any]]): A list of the results that arrived
                since the last time this was called. On the first call,
                all results that have arrived since the task started are
                returned. Each result is paired with the index of its
                arguments in the original map call.
        """
        if future._done:
            raise RuntimeError('Cannot wait on an already completed result.')

        future._next_flag = True
        next_result_batch = await future
        future._next_flag = False
        return next_result_batch


# Global variable containing reference to this process's worker object.
_worker = None


def start_worker(w_id: int | None, port: int, profile: bool = False, cpu: int | None = None) -> None:
    """Start this process's worker."""
    if w_id is not None:
        # Ignore interrupt signals on workers, boss will handle it for us
        # If w_id is None, then we are being spawned separately.
        signal.signal(signal.SIGINT, signal.SIG_IGN)

    # Purge all standard python logging configurations
    for _, logger in logging.Logger.manager.loggerDict.items():
        if isinstance(logger, logging.PlaceHolder):
            continue
        logger.handlers.clear()
    logging.Logger.manager.loggerDict = {}

    if cpu is not None:
        if sys.platform == 'win32':
            raise RuntimeError('Cannot pin worker to cpu on windows.')
        os.sched_setaffinity(0, [cpu])

    max_retries = 7
    wait_time = .1
    conn: Connection | None = None
    family = 'AF_INET' if sys.platform == 'win32' else None
    for _ in range(max_retries):
        try:
            conn = Client(('localhost', port), family)
        except (ConnectionRefusedError, TimeoutError):
            time.sleep(wait_time)
            wait_time *= 2
        else:
            break

    if conn is None:
        raise RuntimeError('Unable to establish connection with manager.')

    if w_id is None:
        msg, w_id = conn.recv()
        assert msg == RuntimeMessage.STARTED

    global _worker
    _worker = Worker(w_id, conn, profile)
    _worker._loop()


def get_worker() -> Worker:
    """Return a handle on this process's worker."""
    if _worker is None:
        raise RuntimeError('Worker has not been started.')
    return _worker


def _check_positive(value: str) -> int:
    ivalue = int(value)
    if ivalue <= 0:
        raise argparse.ArgumentTypeError(
            '%s is an invalid positive int value' % value,
        )
    return ivalue


def start_worker_rank() -> None:
    """Entry point for spawning a rank of runtime worker processes."""
    parser = argparse.ArgumentParser(
        prog='bqskit-worker',
        description='Launch a rank of BQSKit runtime worker processes.',
    )
    parser.add_argument(
        'num_workers',
        type=_check_positive,
        help='The number of workers to spawn.',
    )
    parser.add_argument(
        '--cpus', '-c',
        nargs='+',
        type=int,
        help='Either one number or a list of numbers equal in length to the'
        ' number of workers. The workers will be pinned to specified logical'
        ' cpus. If a single-number is given, then all cpu indices are'
        ' enumerated starting at that number.',
    )
    parser.add_argument(
        '-p', '--port',
        type=int,
        default=default_worker_port,
        help='The port the workers will try to connect to a manager on.',
    )
    args = parser.parse_args()

    if args.cpus is not None:
        if len(args.cpus) == 1:
            cpus = [args.cpus[0] + i for i in range(args.num_workers)]

        elif len(args.cpus) == args.num_workers:
            cpus = args.cpus

        else:
            raise RuntimeError(
                'The specified logical cpus are invalid. Expected either'
                ' a single number or a list of numbers equal in length to'
                ' the number of workers.',
            )

    else:
        cpus = [None for _ in range(args.num_workers)]

    # Spawn worker process
    procs = []
    for cpu in cpus:
        procs.append(Process(target=start_worker, args=(None, args.port, cpu)))
        procs[-1].start()

    # Join them
    for proc in procs:
        proc.join()<|MERGE_RESOLUTION|>--- conflicted
+++ resolved
@@ -251,12 +251,8 @@
         no_delayed_tasks = len(self._delayed_tasks) == 0
 
         if empty_outgoing and no_ready_tasks and no_delayed_tasks:
-<<<<<<< HEAD
-            print(f"Worker {self._id}: Starting to IDLE, waiting for next task", time.process_time())
-            self.idle_time_start = time.process_time()
-=======
+            print(f"Worker {self._id}: Starting to IDLE, waiting for next task", time.time())
             self.idle_time_start = time.time()
->>>>>>> 70b4344e
             self._conn.send((RuntimeMessage.WAITING, 1))
             wait([self._conn])
 
@@ -278,19 +274,15 @@
             msg, payload = self._conn.recv()
 
             if self.idle_time_start:
-<<<<<<< HEAD
-                print(f"Worker {self._id}: Message RCVD, stopping idling", time.process_time())
-                self.profiles["idle_time"] = self.profiles.get("idle_time", 0) + time.process_time() - self.idle_time_start
-=======
+                print(f"Worker {self._id}: Message RCVD, stopping idling", time.time())
                 self.profiles["idle_time"] = self.profiles.get("idle_time", 0) + time.time() - self.idle_time_start
->>>>>>> 70b4344e
                 self.idle_time_start = None
 
             self.prev_time = time.time()
 
             # Process message
             if msg == RuntimeMessage.SHUTDOWN:
-                print(f"Worker {self._id}: Received Shutdown", time.process_time())
+                print(f"Worker {self._id}: Received Shutdown", time.time())
                 if self.profile:
                     out_msg = (RuntimeMessage.PROFILE, (self.profiles))
                     self._conn.send(out_msg)
@@ -299,13 +291,13 @@
                 return
 
             elif msg == RuntimeMessage.SUBMIT:
-                print(f"Worker {self._id}: Receiving 1 task, adding to queue, now have {len(self._tasks) + len(self._delayed_tasks)} tasks", time.process_time())
+                print(f"Worker {self._id}: Receiving 1 task, adding to queue, now have {len(self._tasks) + len(self._delayed_tasks)} tasks", time.time())
                 task = cast(RuntimeTask, payload)
                 self._add_task(task)
 
             elif msg == RuntimeMessage.SUBMIT_BATCH:
                 tasks = cast(List[RuntimeTask], payload)
-                print(f"Worker {self._id}: Receiving {len(tasks)} tasks, adding 1 to ready queue and rest to delayed tasks, now have {len(self._tasks) + len(self._delayed_tasks)} tasks", time.process_time())
+                print(f"Worker {self._id}: Receiving {len(tasks)} tasks, adding 1 to ready queue and rest to delayed tasks, now have {len(self._tasks) + len(self._delayed_tasks)} tasks", time.time())
                 self._add_task(tasks.pop())  # Submit one task
                 self._delayed_tasks.extend(tasks)  # Delay rest
                 # Delayed tasks have no context and are stored (more-or-less)
@@ -314,12 +306,12 @@
                 # so we delay the task start until necessary (at no cost)
 
             elif msg == RuntimeMessage.RESULT:
-                print(f"Worker {self._id}: Receiving result, handling the result", time.process_time())
+                print(f"Worker {self._id}: Receiving result, handling the result", time.time())
                 result = cast(RuntimeResult, payload)
                 self._handle_result(result)
 
             elif msg == RuntimeMessage.CANCEL:
-                print(f"Worker {self._id}: Received cancel", time.process_time())
+                print(f"Worker {self._id}: Received cancel", time.time())
                 addr = cast(RuntimeAddress, payload)
                 self._handle_cancel(addr)
 
@@ -411,19 +403,14 @@
 
     def _try_step_next_ready_task(self) -> None:
         """Select a task to run, and advance it one step."""
-<<<<<<< HEAD
-        # self.profiles["comms_time"] = self.profiles.get("comms_time", 0) + time.process_time() - self.prev_time
-        # self.prev_time = time.process_time()
-        print(f"Worker {self._id}: Getting task", time.process_time())
-=======
         # self.profiles["comms_time"] = self.profiles.get("comms_time", 0) + time.time() - self.prev_time
         # self.prev_time = time.time()
->>>>>>> 70b4344e
+        print(f"Worker {self._id}: Getting task", time.time())
         task = self._get_next_ready_task()
 
         if task is None:
             # Nothing to do
-            print(f"Worker {self._id}: No tasks to do", time.process_time())
+            print(f"Worker {self._id}: No tasks to do", time.time())
             return
 
         try:
@@ -451,7 +438,7 @@
         finally:
             self._active_task = None
         
-        print(f"Worker {self._id}: Finished Task", time.process_time())
+        print(f"Worker {self._id}: Finished Task", time.time())
 
     def _process_await(self, task: RuntimeTask, future: RuntimeFuture) -> None:
         """Process a task's await request."""
