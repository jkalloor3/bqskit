--- conflicted
+++ resolved
@@ -232,12 +232,9 @@
         self,
         num_workers: int = -1,
         port: int = default_worker_port,
-<<<<<<< HEAD
-        profile: bool = False
-=======
         logging_level: int = logging.WARNING,
         num_blas_threads: int = 1,
->>>>>>> c6441465
+        profile: bool = False
     ) -> None:
         """
         Spawn worker processes.
@@ -267,19 +264,15 @@
         procs = {}
         for i in range(num_workers):
             w_id = self.lower_id_bound + i
-<<<<<<< HEAD
-            procs[w_id] = Process(target=start_worker, args=(w_id, port, profile))
-=======
             procs[w_id] = Process(
                 target=start_worker,
-                args=(w_id, port),
+                args=(w_id, port, profile),
                 kwargs={
                     'logging_level': logging_level,
                     'num_blas_threads': num_blas_threads,
                 },
             )
             procs[w_id].daemon = True
->>>>>>> c6441465
             procs[w_id].start()
             _logger.debug(f'Stated worker process {i}.')
 
