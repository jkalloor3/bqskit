--- conflicted
+++ resolved
@@ -245,13 +245,8 @@
 
         # Listen for the worker connections
         family = 'AF_INET' if sys.platform == 'win32' else None
-<<<<<<< HEAD
         listener = Listener(('localhost', port), family, backlog=5)
-        conns = [listener.accept() for i in range(num_workers)]
-=======
-        listener = Listener(('localhost', port), family)
         conns = [listener.accept() for _ in range(num_workers)]
->>>>>>> 551ccf66
         listener.close()
 
         # Organize all workers into the employees data structure
