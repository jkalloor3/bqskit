--- conflicted
+++ resolved
@@ -278,12 +278,9 @@
         self,
         num_workers: int = -1,
         port: int = default_worker_port,
-<<<<<<< HEAD
-        profile: bool = False
-=======
         logging_level: int = logging.WARNING,
         num_blas_threads: int = 1,
->>>>>>> f71e63d8
+        profile: bool = False
     ) -> None:
         """
         Spawn worker processes.
@@ -313,19 +310,15 @@
         procs = {}
         for i in range(num_workers):
             w_id = self.lower_id_bound + i
-<<<<<<< HEAD
-            procs[w_id] = Process(target=start_worker, args=(w_id, port, profile))
-=======
             procs[w_id] = Process(
                 target=start_worker,
-                args=(w_id, port),
+                args=(w_id, port, profile),
                 kwargs={
                     'logging_level': logging_level,
                     'num_blas_threads': num_blas_threads,
                 },
             )
             procs[w_id].daemon = True
->>>>>>> f71e63d8
             procs[w_id].start()
             _logger.debug(f'Stated worker process {i}.')
 
