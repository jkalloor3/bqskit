--- conflicted
+++ resolved
@@ -33,11 +33,8 @@
         cost: CostFunctionGenerator = HilbertSchmidtResidualsGenerator(),
         instantiate_options: dict[str, Any] = {},
         collection_filter: Callable[[Operation], bool] | None = None,
-<<<<<<< HEAD
-        store_all_solutions: bool = True
-=======
+        store_all_solutions: bool = True,
         checkpoint_proj: str = None
->>>>>>> 172426e7
     ) -> None:
         """
         Construct a ScanningGateRemovalPass.
