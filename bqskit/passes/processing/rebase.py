"""This module implements the Rebase2QuditGatePass (Deprecated Location)."""
from __future__ import annotations

import warnings

<<<<<<< HEAD
from bqskit.compiler.basepass import BasePass
from bqskit.compiler.passdata import PassData
from bqskit.ir.circuit import Circuit
from bqskit.ir.gate import Gate
from bqskit.ir.gates.constant import NRootCNOTGate
from bqskit.ir.gates.parameterized.u3 import U3Gate
from bqskit.ir.opt.cost.functions import HilbertSchmidtResidualsGenerator
from bqskit.ir.opt.cost.generator import CostFunctionGenerator
from bqskit.ir.point import CircuitPoint as Point
from bqskit.runtime import get_runtime
from bqskit.utils.typing import is_integer
from bqskit.utils.typing import is_real_number
from bqskit.utils.typing import is_sequence
from math import ceil
from os.path import exists, join
from os import mkdir
import time
import pickle

_logger = logging.getLogger(__name__)


class Rebase2QuditGatePass(BasePass):
    """
    The Rebase2QuditGatePass class.

    Will use instantiation to change the a 2-qudit gate to a different one.
    """

    def __init__(
        self,
        gate_in_circuit: Gate | Sequence[Gate],
        new_gate: Gate | Sequence[Gate],
        max_depth: int = 3,
        max_retries: int = -1,
        success_threshold: float = 1e-10,
        cost: CostFunctionGenerator = HilbertSchmidtResidualsGenerator(),
        instantiate_options: dict[str, Any] = {},
        single_qudit_gate: Gate = U3Gate(),
        checkpoint_proj: str = None,
        time_limit: float = 10
    ) -> None:
        """
        Construct a Rebase2QuditGatePass.

        Args:
            gate_in_circuit (Gate | Sequence[Gate]): The two-qudit gate
                or gates in the circuit that you want to replace.

            new_gate (Gate | Sequence[Gate]): The two-qudit new gate or
                gates you want to put in the circuit.

            max_depth (int): The maximum number of new gates to replace
                an old gate with. (Default: 3)

            max_retries (int): The number of retries for the same gate
                before we increase the maximum depth. If left as -1,
                then never increase max depth. (Default: -1)

            success_threshold (float): The distance threshold that
                determines successful termintation. Measured in cost
                described by the hilbert schmidt cost function.
                (Default: 1e-10)

            cost (CostFunction | None): The cost function that determines
                successful removal of a gate.
                (Default: HilbertSchmidtResidualsGenerator())

            instantiate_options (dict[str: Any]): Options passed directly
                to circuit.instantiate when instantiating circuit
                templates. (Default: {})

            single_qudit_gate (Gate): A single-qudit gate to fill
                in between two-qudit gates.

        Raises:
            ValueError: If `gate_in_circuit` or `new_gate` is not a 2-qudit
                gate.

            ValueError: if `max_depth` is nonnegative.
        """

        if is_sequence(gate_in_circuit):
            if any(not isinstance(g, Gate) for g in gate_in_circuit):
                raise TypeError('Expected Gate or Gate list.')

        elif not isinstance(gate_in_circuit, Gate):
            raise TypeError(f'Expected Gate, got {type(gate_in_circuit)}.')

        else:
            gate_in_circuit = [gate_in_circuit]

        if any(g.num_qudits != 2 for g in gate_in_circuit):
            raise ValueError('Expected 2-qudit gate.')

        if is_sequence(new_gate):
            if any(not isinstance(g, Gate) for g in new_gate):
                raise TypeError('Expected Gate or Gate list.')

        elif not isinstance(new_gate, Gate):
            raise TypeError(f'Expected Gate, got {type(new_gate)}.')

        else:
            new_gate = [new_gate]

        if any(g.num_qudits != 2 for g in new_gate):
            raise ValueError('Expected 2-qudit gate.')

        if not is_integer(max_depth):
            raise TypeError(f'Expected integer, got {max_depth}.')

        if max_depth < 0:
            raise ValueError(f'Expected nonnegative depth, got: {max_depth}.')

        if not is_integer(max_retries):
            raise TypeError(f'Expected integer, got {max_retries}.')

        if not is_real_number(success_threshold):
            raise TypeError(
                'Expected real number for success_threshold'
                ', got %s' % type(success_threshold),
            )

        if not isinstance(cost, CostFunctionGenerator):
            raise TypeError(
                'Expected cost to be a CostFunctionGenerator, got %s'
                % type(cost),
            )

        if not isinstance(instantiate_options, dict):
            raise TypeError(
                'Expected dictionary for instantiate_options, got %s.'
                % type(instantiate_options),
            )

        if not isinstance(single_qudit_gate, Gate):
            raise TypeError(f'Expected Gate, got {type(single_qudit_gate)}.')

        if single_qudit_gate.num_qudits != 1:
            raise ValueError(
                f'Expected single-qudit gate, got {single_qudit_gate}.',
            )

        self.gates = gate_in_circuit
        self.ngates = new_gate
        self.max_depth = max_depth
        self.max_retries = max_retries
        self.success_threshold = success_threshold
        self.cost = cost
        self.instantiate_options: dict[str, Any] = {
            'dist_tol': self.success_threshold,
            'min_iters': 100,
        }
        self.instantiate_options.update(instantiate_options)
        self.sq = single_qudit_gate
        self.generate_new_gate_templates()

        self.checkpoint_proj = checkpoint_proj
        self.start_time = time.time()
        if (self.checkpoint_proj and not exists(self.checkpoint_proj)):
            mkdir(self.checkpoint_proj)
        
        self.time_limit = time_limit * 60 * 60

    async def run(self, circuit: Circuit, data: PassData) -> None:
        """Perform the pass's operation, see :class:`BasePass` for more."""
        instantiate_options = self.instantiate_options.copy()
        if 'seed' not in instantiate_options:
            instantiate_options['seed'] = data.seed
        _logger.debug(f'Rebasing gates from {self.gates} to {self.ngates}.')

        target = self.get_target(circuit, data)

        # Things needed for saving data
        if self.checkpoint_proj:
            save_num = data.get("block_num", 0)
            num_digits = data.get("num_digits", 1)
            save_num = str(save_num).zfill(num_digits)
            _logger.debug(f"Checkpointing block {save_num}!")
            save_circuit_file = join(self.checkpoint_proj, f"block_{save_num}.pickle")
            if exists(save_circuit_file):
                with open(save_circuit_file, "rb") as cf:
                    circuit = pickle.load(cf)

        for g in self.gates:
            # Track retries to check for no progress
            num_retries = 0
            prev_count = circuit.count(g)

            while g in circuit.gate_set:
                # Change the seed every iteration to prevent stalls
                if instantiate_options['seed'] is not None:
                    instantiate_options['seed'] += 1

                # Check if we made progress from last loop
                gates_left = circuit.count(g)
                if prev_count == gates_left:
                    num_retries += 1
                else:
                    prev_count = gates_left
                    num_retries = 0

                # Group together a 2-qubit block composed of gates from old set
                point = self.group_near_gates(circuit, circuit.point(g))
                circuits_with_new_gate = []
                for circ in self.circs:
                    circuit_copy = circuit.copy()
                    circuit_copy.replace_with_circuit(point, circ)
                    circuits_with_new_gate.append(circuit_copy)

                # If we have exceeded the number of retries, up the max depth
                if self.max_retries >= 0 and num_retries > self.max_retries:
                    circuits_with_new_gate = []
                    # _logger.debug('Exceeded max retries, increasing depth.')
                    circuit_copy = circuit.copy()
                    circuit_copy.replace_with_circuit(point, self.overdrive)
                    circuits_with_new_gate.append(circuit_copy)

                instantiated_circuits = await get_runtime().map(
                    Circuit.instantiate,
                    circuits_with_new_gate,
                    target=target,
                    **instantiate_options,
                )

                dists = [self.cost(c, target) for c in instantiated_circuits]

                # Find the successful circuit with the least gates
                best_index = None
                best_count = self.max_depth + 2
                for i, dist in enumerate(dists):
                    if dist < self.success_threshold:
                        if self.counts[i] < best_count:
                            best_index = i
                            best_count = self.counts[i]
                        
                if best_index is None:
                    if self.max_retries >= 0 and num_retries > self.max_retries:
                        # Using rule ...
                        # Even overdrive does not work, do straight replacement
                        _logger.debug("USING RULE!!!!")
                        old_circ: Circuit = circuit[point].gate._circuit

                        new_circ = Circuit(old_circ.num_qudits)
                        for cycle, op in old_circ.operations_with_cycles():
                            if op.gate in self.gates:
                                for i in range(4):
                                    new_circ.append_gate(NRootCNOTGate(4), op.location)
                            else:
                                new_circ.append(op)
                        # print()
                        circuit.replace_with_circuit(point, new_circ)
                    else:
                        circuit.unfold(point)
                else:
                    # _logger.debug(self.replaced_log_messages[best_index])
                    _logger.debug("Replacing!!")
                    circuit.become(instantiated_circuits[best_index])

                # _logger.debug(f'Current Time: {time.time() - self.start_time}, Time Limit: {self.time_limit}')
                if (time.time() - self.start_time) > self.time_limit and self.checkpoint_proj:
                    # Checkpoint
                    with open(save_circuit_file, "wb") as cf:
                        pickle.dump(circuit, cf)

                    if g in circuit.gate_set:
                        data["finished"] = False
                    break
        
        print(f"FINISHED: {circuit.gate_counts}")

    def group_near_gates(self, circuit: Circuit, center: Point) -> Point:
        """Group gates similar to the gate at center on the same qubits."""
        op = circuit[center]
        qubits = op.location
        counts = {g: 0.0 for g in self.gates}
        counts[op.gate] += 1.0

        # Go to the left until cant
        i = 0
        moving_left = True
        while moving_left:
            i += 1
            if center.cycle - i < 0:
                i = center.cycle
                break
            for q in qubits:
                point = (center.cycle - i, q)
                if not circuit.is_point_idle(point):
                    lop = circuit[point]
                    if any(p not in qubits for p in lop.location):
                        i -= 1
                        moving_left = False
                        break
                    if lop.num_qudits != 1 and lop.gate not in self.gates:
                        i -= 1
                        moving_left = False
                        break
                    if lop.num_qudits == 2:
                        counts[lop.gate] += 0.5

        j = 0
        moving_right = True
        while moving_right:
            j += 1
            if center.cycle + j >= circuit.num_cycles:
                j = circuit.num_cycles - center.cycle - 1
                break
            for q in qubits:
                point = (center.cycle + j, q)
                if not circuit.is_point_idle(point):
                    rop = circuit[point]
                    if any(p not in qubits for p in rop.location):
                        j -= 1
                        moving_right = False
                        break
                    if rop.num_qudits != 1 and rop.gate not in self.gates:
                        j -= 1
                        moving_right = False
                        break
                    if rop.num_qudits == 2:
                        counts[rop.gate] += 0.5

        region = {q: (center.cycle - i, center.cycle + j) for q in qubits}
        grouped_gate_str = ', '.join([
            f'{int(c)} {g}' + ('s' if c > 1 else '')
            for g, c in counts.items()
        ])
        _logger.debug(f'Grouped together {grouped_gate_str}.')
        return circuit.fold(region)

    def generate_new_gate_templates(self) -> None:
        """Generate the templates to be instantiated over old circuits."""
        self.circs = []
        self.counts = []

        circ = Circuit(2, self.ngates[0].radixes)
        circ.append_gate(self.sq, 0)
        circ.append_gate(self.sq, 1)
        self.circs.append(circ)
        self.counts.append(0)

        for g in self.ngates:
            for i in range(1, self.max_depth + 1, ceil(self.max_depth / 4)):
                circ = Circuit(2, self.ngates[0].radixes)
                circ.append_gate(self.sq, 0)
                circ.append_gate(self.sq, 1)

                for _ in range(i):
                    circ.append_gate(g, (0, 1))
                    circ.append_gate(self.sq, 0)
                    circ.append_gate(self.sq, 1)

                self.counts.append(i)
                self.circs.append(circ)

        # Add overdrive circuit, incase we exceed retry limit
        self.overdrive = self.circs[-1].copy()
        self.overdrive.append_gate(self.ngates[-1], (0, 1))
        self.overdrive.append_gate(self.sq, 0)
        self.overdrive.append_gate(self.sq, 1)
        self.counts.append(self.counts[-1] + 1)

        # Preprocess log messages
        self.replaced_log_messages = []
        for circ in self.circs + [self.overdrive]:
            counts = [circ.count(g) for g in circ.gate_set]
            gate_count_str = ', '.join([
                f'{c} {g}' + ('s' if c > 1 else '')
                for c, g in zip(counts, circ.gate_set)
            ])
            msg = f'Replaced gate with {gate_count_str}.'
            self.replaced_log_messages.append(msg)
=======
warnings.warn(
    'The Rebase2QuditGatePass has moved to bqskit.passes.retarget.two.'
    ' The old location will be removed and this warning will become an'
    ' error in the future.',
    DeprecationWarning,
)

from bqskit.passes.retarget.two import Rebase2QuditGatePass  # noqa
>>>>>>> 7ce7713e
<|MERGE_RESOLUTION|>--- conflicted
+++ resolved
@@ -3,381 +3,6 @@
 
 import warnings
 
-<<<<<<< HEAD
-from bqskit.compiler.basepass import BasePass
-from bqskit.compiler.passdata import PassData
-from bqskit.ir.circuit import Circuit
-from bqskit.ir.gate import Gate
-from bqskit.ir.gates.constant import NRootCNOTGate
-from bqskit.ir.gates.parameterized.u3 import U3Gate
-from bqskit.ir.opt.cost.functions import HilbertSchmidtResidualsGenerator
-from bqskit.ir.opt.cost.generator import CostFunctionGenerator
-from bqskit.ir.point import CircuitPoint as Point
-from bqskit.runtime import get_runtime
-from bqskit.utils.typing import is_integer
-from bqskit.utils.typing import is_real_number
-from bqskit.utils.typing import is_sequence
-from math import ceil
-from os.path import exists, join
-from os import mkdir
-import time
-import pickle
-
-_logger = logging.getLogger(__name__)
-
-
-class Rebase2QuditGatePass(BasePass):
-    """
-    The Rebase2QuditGatePass class.
-
-    Will use instantiation to change the a 2-qudit gate to a different one.
-    """
-
-    def __init__(
-        self,
-        gate_in_circuit: Gate | Sequence[Gate],
-        new_gate: Gate | Sequence[Gate],
-        max_depth: int = 3,
-        max_retries: int = -1,
-        success_threshold: float = 1e-10,
-        cost: CostFunctionGenerator = HilbertSchmidtResidualsGenerator(),
-        instantiate_options: dict[str, Any] = {},
-        single_qudit_gate: Gate = U3Gate(),
-        checkpoint_proj: str = None,
-        time_limit: float = 10
-    ) -> None:
-        """
-        Construct a Rebase2QuditGatePass.
-
-        Args:
-            gate_in_circuit (Gate | Sequence[Gate]): The two-qudit gate
-                or gates in the circuit that you want to replace.
-
-            new_gate (Gate | Sequence[Gate]): The two-qudit new gate or
-                gates you want to put in the circuit.
-
-            max_depth (int): The maximum number of new gates to replace
-                an old gate with. (Default: 3)
-
-            max_retries (int): The number of retries for the same gate
-                before we increase the maximum depth. If left as -1,
-                then never increase max depth. (Default: -1)
-
-            success_threshold (float): The distance threshold that
-                determines successful termintation. Measured in cost
-                described by the hilbert schmidt cost function.
-                (Default: 1e-10)
-
-            cost (CostFunction | None): The cost function that determines
-                successful removal of a gate.
-                (Default: HilbertSchmidtResidualsGenerator())
-
-            instantiate_options (dict[str: Any]): Options passed directly
-                to circuit.instantiate when instantiating circuit
-                templates. (Default: {})
-
-            single_qudit_gate (Gate): A single-qudit gate to fill
-                in between two-qudit gates.
-
-        Raises:
-            ValueError: If `gate_in_circuit` or `new_gate` is not a 2-qudit
-                gate.
-
-            ValueError: if `max_depth` is nonnegative.
-        """
-
-        if is_sequence(gate_in_circuit):
-            if any(not isinstance(g, Gate) for g in gate_in_circuit):
-                raise TypeError('Expected Gate or Gate list.')
-
-        elif not isinstance(gate_in_circuit, Gate):
-            raise TypeError(f'Expected Gate, got {type(gate_in_circuit)}.')
-
-        else:
-            gate_in_circuit = [gate_in_circuit]
-
-        if any(g.num_qudits != 2 for g in gate_in_circuit):
-            raise ValueError('Expected 2-qudit gate.')
-
-        if is_sequence(new_gate):
-            if any(not isinstance(g, Gate) for g in new_gate):
-                raise TypeError('Expected Gate or Gate list.')
-
-        elif not isinstance(new_gate, Gate):
-            raise TypeError(f'Expected Gate, got {type(new_gate)}.')
-
-        else:
-            new_gate = [new_gate]
-
-        if any(g.num_qudits != 2 for g in new_gate):
-            raise ValueError('Expected 2-qudit gate.')
-
-        if not is_integer(max_depth):
-            raise TypeError(f'Expected integer, got {max_depth}.')
-
-        if max_depth < 0:
-            raise ValueError(f'Expected nonnegative depth, got: {max_depth}.')
-
-        if not is_integer(max_retries):
-            raise TypeError(f'Expected integer, got {max_retries}.')
-
-        if not is_real_number(success_threshold):
-            raise TypeError(
-                'Expected real number for success_threshold'
-                ', got %s' % type(success_threshold),
-            )
-
-        if not isinstance(cost, CostFunctionGenerator):
-            raise TypeError(
-                'Expected cost to be a CostFunctionGenerator, got %s'
-                % type(cost),
-            )
-
-        if not isinstance(instantiate_options, dict):
-            raise TypeError(
-                'Expected dictionary for instantiate_options, got %s.'
-                % type(instantiate_options),
-            )
-
-        if not isinstance(single_qudit_gate, Gate):
-            raise TypeError(f'Expected Gate, got {type(single_qudit_gate)}.')
-
-        if single_qudit_gate.num_qudits != 1:
-            raise ValueError(
-                f'Expected single-qudit gate, got {single_qudit_gate}.',
-            )
-
-        self.gates = gate_in_circuit
-        self.ngates = new_gate
-        self.max_depth = max_depth
-        self.max_retries = max_retries
-        self.success_threshold = success_threshold
-        self.cost = cost
-        self.instantiate_options: dict[str, Any] = {
-            'dist_tol': self.success_threshold,
-            'min_iters': 100,
-        }
-        self.instantiate_options.update(instantiate_options)
-        self.sq = single_qudit_gate
-        self.generate_new_gate_templates()
-
-        self.checkpoint_proj = checkpoint_proj
-        self.start_time = time.time()
-        if (self.checkpoint_proj and not exists(self.checkpoint_proj)):
-            mkdir(self.checkpoint_proj)
-        
-        self.time_limit = time_limit * 60 * 60
-
-    async def run(self, circuit: Circuit, data: PassData) -> None:
-        """Perform the pass's operation, see :class:`BasePass` for more."""
-        instantiate_options = self.instantiate_options.copy()
-        if 'seed' not in instantiate_options:
-            instantiate_options['seed'] = data.seed
-        _logger.debug(f'Rebasing gates from {self.gates} to {self.ngates}.')
-
-        target = self.get_target(circuit, data)
-
-        # Things needed for saving data
-        if self.checkpoint_proj:
-            save_num = data.get("block_num", 0)
-            num_digits = data.get("num_digits", 1)
-            save_num = str(save_num).zfill(num_digits)
-            _logger.debug(f"Checkpointing block {save_num}!")
-            save_circuit_file = join(self.checkpoint_proj, f"block_{save_num}.pickle")
-            if exists(save_circuit_file):
-                with open(save_circuit_file, "rb") as cf:
-                    circuit = pickle.load(cf)
-
-        for g in self.gates:
-            # Track retries to check for no progress
-            num_retries = 0
-            prev_count = circuit.count(g)
-
-            while g in circuit.gate_set:
-                # Change the seed every iteration to prevent stalls
-                if instantiate_options['seed'] is not None:
-                    instantiate_options['seed'] += 1
-
-                # Check if we made progress from last loop
-                gates_left = circuit.count(g)
-                if prev_count == gates_left:
-                    num_retries += 1
-                else:
-                    prev_count = gates_left
-                    num_retries = 0
-
-                # Group together a 2-qubit block composed of gates from old set
-                point = self.group_near_gates(circuit, circuit.point(g))
-                circuits_with_new_gate = []
-                for circ in self.circs:
-                    circuit_copy = circuit.copy()
-                    circuit_copy.replace_with_circuit(point, circ)
-                    circuits_with_new_gate.append(circuit_copy)
-
-                # If we have exceeded the number of retries, up the max depth
-                if self.max_retries >= 0 and num_retries > self.max_retries:
-                    circuits_with_new_gate = []
-                    # _logger.debug('Exceeded max retries, increasing depth.')
-                    circuit_copy = circuit.copy()
-                    circuit_copy.replace_with_circuit(point, self.overdrive)
-                    circuits_with_new_gate.append(circuit_copy)
-
-                instantiated_circuits = await get_runtime().map(
-                    Circuit.instantiate,
-                    circuits_with_new_gate,
-                    target=target,
-                    **instantiate_options,
-                )
-
-                dists = [self.cost(c, target) for c in instantiated_circuits]
-
-                # Find the successful circuit with the least gates
-                best_index = None
-                best_count = self.max_depth + 2
-                for i, dist in enumerate(dists):
-                    if dist < self.success_threshold:
-                        if self.counts[i] < best_count:
-                            best_index = i
-                            best_count = self.counts[i]
-                        
-                if best_index is None:
-                    if self.max_retries >= 0 and num_retries > self.max_retries:
-                        # Using rule ...
-                        # Even overdrive does not work, do straight replacement
-                        _logger.debug("USING RULE!!!!")
-                        old_circ: Circuit = circuit[point].gate._circuit
-
-                        new_circ = Circuit(old_circ.num_qudits)
-                        for cycle, op in old_circ.operations_with_cycles():
-                            if op.gate in self.gates:
-                                for i in range(4):
-                                    new_circ.append_gate(NRootCNOTGate(4), op.location)
-                            else:
-                                new_circ.append(op)
-                        # print()
-                        circuit.replace_with_circuit(point, new_circ)
-                    else:
-                        circuit.unfold(point)
-                else:
-                    # _logger.debug(self.replaced_log_messages[best_index])
-                    _logger.debug("Replacing!!")
-                    circuit.become(instantiated_circuits[best_index])
-
-                # _logger.debug(f'Current Time: {time.time() - self.start_time}, Time Limit: {self.time_limit}')
-                if (time.time() - self.start_time) > self.time_limit and self.checkpoint_proj:
-                    # Checkpoint
-                    with open(save_circuit_file, "wb") as cf:
-                        pickle.dump(circuit, cf)
-
-                    if g in circuit.gate_set:
-                        data["finished"] = False
-                    break
-        
-        print(f"FINISHED: {circuit.gate_counts}")
-
-    def group_near_gates(self, circuit: Circuit, center: Point) -> Point:
-        """Group gates similar to the gate at center on the same qubits."""
-        op = circuit[center]
-        qubits = op.location
-        counts = {g: 0.0 for g in self.gates}
-        counts[op.gate] += 1.0
-
-        # Go to the left until cant
-        i = 0
-        moving_left = True
-        while moving_left:
-            i += 1
-            if center.cycle - i < 0:
-                i = center.cycle
-                break
-            for q in qubits:
-                point = (center.cycle - i, q)
-                if not circuit.is_point_idle(point):
-                    lop = circuit[point]
-                    if any(p not in qubits for p in lop.location):
-                        i -= 1
-                        moving_left = False
-                        break
-                    if lop.num_qudits != 1 and lop.gate not in self.gates:
-                        i -= 1
-                        moving_left = False
-                        break
-                    if lop.num_qudits == 2:
-                        counts[lop.gate] += 0.5
-
-        j = 0
-        moving_right = True
-        while moving_right:
-            j += 1
-            if center.cycle + j >= circuit.num_cycles:
-                j = circuit.num_cycles - center.cycle - 1
-                break
-            for q in qubits:
-                point = (center.cycle + j, q)
-                if not circuit.is_point_idle(point):
-                    rop = circuit[point]
-                    if any(p not in qubits for p in rop.location):
-                        j -= 1
-                        moving_right = False
-                        break
-                    if rop.num_qudits != 1 and rop.gate not in self.gates:
-                        j -= 1
-                        moving_right = False
-                        break
-                    if rop.num_qudits == 2:
-                        counts[rop.gate] += 0.5
-
-        region = {q: (center.cycle - i, center.cycle + j) for q in qubits}
-        grouped_gate_str = ', '.join([
-            f'{int(c)} {g}' + ('s' if c > 1 else '')
-            for g, c in counts.items()
-        ])
-        _logger.debug(f'Grouped together {grouped_gate_str}.')
-        return circuit.fold(region)
-
-    def generate_new_gate_templates(self) -> None:
-        """Generate the templates to be instantiated over old circuits."""
-        self.circs = []
-        self.counts = []
-
-        circ = Circuit(2, self.ngates[0].radixes)
-        circ.append_gate(self.sq, 0)
-        circ.append_gate(self.sq, 1)
-        self.circs.append(circ)
-        self.counts.append(0)
-
-        for g in self.ngates:
-            for i in range(1, self.max_depth + 1, ceil(self.max_depth / 4)):
-                circ = Circuit(2, self.ngates[0].radixes)
-                circ.append_gate(self.sq, 0)
-                circ.append_gate(self.sq, 1)
-
-                for _ in range(i):
-                    circ.append_gate(g, (0, 1))
-                    circ.append_gate(self.sq, 0)
-                    circ.append_gate(self.sq, 1)
-
-                self.counts.append(i)
-                self.circs.append(circ)
-
-        # Add overdrive circuit, incase we exceed retry limit
-        self.overdrive = self.circs[-1].copy()
-        self.overdrive.append_gate(self.ngates[-1], (0, 1))
-        self.overdrive.append_gate(self.sq, 0)
-        self.overdrive.append_gate(self.sq, 1)
-        self.counts.append(self.counts[-1] + 1)
-
-        # Preprocess log messages
-        self.replaced_log_messages = []
-        for circ in self.circs + [self.overdrive]:
-            counts = [circ.count(g) for g in circ.gate_set]
-            gate_count_str = ', '.join([
-                f'{c} {g}' + ('s' if c > 1 else '')
-                for c, g in zip(counts, circ.gate_set)
-            ])
-            msg = f'Replaced gate with {gate_count_str}.'
-            self.replaced_log_messages.append(msg)
-=======
 warnings.warn(
     'The Rebase2QuditGatePass has moved to bqskit.passes.retarget.two.'
     ' The old location will be removed and this warning will become an'
@@ -385,5 +10,4 @@
     DeprecationWarning,
 )
 
-from bqskit.passes.retarget.two import Rebase2QuditGatePass  # noqa
->>>>>>> 7ce7713e
+from bqskit.passes.retarget.two import Rebase2QuditGatePass  # noqa