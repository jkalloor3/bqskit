"""This package implements synthesis passes and synthesis related classes."""
from __future__ import annotations

from bqskit.passes.synthesis.bzxz import BlockZXZPass
from bqskit.passes.synthesis.bzxz import FullBlockZXZPass
from bqskit.passes.synthesis.diagonal import WalshDiagonalSynthesisPass
from bqskit.passes.synthesis.leap import LEAPSynthesisPass
from bqskit.passes.synthesis.pas import PermutationAwareSynthesisPass
from bqskit.passes.synthesis.qfast import QFASTDecompositionPass
from bqskit.passes.synthesis.qpredict import QPredictDecompositionPass
from bqskit.passes.synthesis.qsd import FullQSDPass
<<<<<<< HEAD
=======
from bqskit.passes.synthesis.qsd import MGDPass
from bqskit.passes.synthesis.qsd import QSDPass
>>>>>>> b7917dc4
from bqskit.passes.synthesis.qsearch import QSearchSynthesisPass
from bqskit.passes.synthesis.synthesis import SynthesisPass
from bqskit.passes.synthesis.target import SetTargetPass

__all__ = [
    'LEAPSynthesisPass',
    'QFASTDecompositionPass',
    'QPredictDecompositionPass',
    'QSearchSynthesisPass',
    'SynthesisPass',
    'SetTargetPass',
    'PermutationAwareSynthesisPass',
    'WalshDiagonalSynthesisPass',
    'FullQSDPass',
<<<<<<< HEAD
=======
    'MGDPass',
    'QSDPass',
    'BlockZXZPass',
    'FullBlockZXZPass',
>>>>>>> b7917dc4
]<|MERGE_RESOLUTION|>--- conflicted
+++ resolved
@@ -9,11 +9,8 @@
 from bqskit.passes.synthesis.qfast import QFASTDecompositionPass
 from bqskit.passes.synthesis.qpredict import QPredictDecompositionPass
 from bqskit.passes.synthesis.qsd import FullQSDPass
-<<<<<<< HEAD
-=======
 from bqskit.passes.synthesis.qsd import MGDPass
 from bqskit.passes.synthesis.qsd import QSDPass
->>>>>>> b7917dc4
 from bqskit.passes.synthesis.qsearch import QSearchSynthesisPass
 from bqskit.passes.synthesis.synthesis import SynthesisPass
 from bqskit.passes.synthesis.target import SetTargetPass
@@ -28,11 +25,8 @@
     'PermutationAwareSynthesisPass',
     'WalshDiagonalSynthesisPass',
     'FullQSDPass',
-<<<<<<< HEAD
-=======
     'MGDPass',
     'QSDPass',
     'BlockZXZPass',
     'FullBlockZXZPass',
->>>>>>> b7917dc4
 ]