"""This module implements the QSearchSynthesisPass."""
from __future__ import annotations

import logging
from typing import Any

from bqskit.compiler.passdata import PassData
from bqskit.ir.circuit import Circuit
from bqskit.ir.opt.cost.functions import HilbertSchmidtResidualsGenerator
from bqskit.ir.opt.cost.generator import CostFunctionGenerator
from bqskit.passes.search.frontier import Frontier
from bqskit.passes.search.generator import LayerGenerator
from bqskit.passes.search.generators.seed import SeedLayerGenerator
from bqskit.passes.search.heuristic import HeuristicFunction
from bqskit.passes.search.heuristics import AStarHeuristic
from bqskit.passes.synthesis.synthesis import SynthesisPass
from bqskit.qis.state.state import StateVector
from bqskit.qis.state.system import StateSystem
from bqskit.qis.unitary import UnitaryMatrix
from bqskit.runtime import get_runtime
from bqskit.utils.typing import is_integer
from bqskit.utils.typing import is_real_number
from os import mkdir
import time
from os.path import exists, join
import pickle


_logger = logging.getLogger(__name__)


class QSearchSynthesisPass(SynthesisPass):
    """
    A pass implementing the QSearch A* synthesis algorithm.

    References:
        Davis, Marc G., et al. “Towards Optimal Topology Aware Quantum
        Circuit Synthesis.” 2020 IEEE International Conference on Quantum
        Computing and Engineering (QCE). IEEE, 2020.
    """

    def __init__(
        self,
        heuristic_function: HeuristicFunction = AStarHeuristic(),
        layer_generator: LayerGenerator | None = None,
        success_threshold: float = 1e-8,
        cost: CostFunctionGenerator = HilbertSchmidtResidualsGenerator(),
        max_layer: int | None = None,
        store_partial_solutions: bool = False,
        partials_per_depth: int = 25,
        instantiate_options: dict[str, Any] = {},
        checkpoint_proj: str = None,
        time_limit: float = 10
    ) -> None:
        """
        Construct a search-based synthesis pass.

        Args:
            heuristic_function (HeuristicFunction): The heuristic to guide
                search.

            layer_generator (LayerGenerator | None): The successor function
                to guide node expansion. If left as none, then a default
                will be selected before synthesis based on the target
                model's gate set. (Default: None)

            success_threshold (float): The distance threshold that
                determines successful termintation. Measured in cost
                described by the cost function. (Default: 1e-8)

            cost (CostFunction | None): The cost function that determines
                distance during synthesis. The goal of this synthesis pass
                is to implement circuits for the given unitaries that have
                a cost less than the `success_threshold`.
                (Default: HSDistance())

            max_layer (int): The maximum number of layers to append without
                success before termination. If left as None it will default
                to unlimited. (Default: None)

            store_partial_solutions (bool): Whether to store partial solutions
                at different depths inside of the data dict. (Default: False)

            partials_per_depth (int): The maximum number of partials
                to store per search depth. No effect if
                `store_partial_solutions` is False. (Default: 25)

            instantiate_options (dict[str: Any]): Options passed directly
                to circuit.instantiate when instantiating circuit
                templates. (Default: {})

        Raises:
            ValueError: If `max_depth` is nonpositive.
        """
        if not isinstance(heuristic_function, HeuristicFunction):
            raise TypeError(
                f'Expected HeursiticFunction, got {type(heuristic_function)}.',
            )

        if layer_generator is not None:
            if not isinstance(layer_generator, LayerGenerator):
                raise TypeError(
                    f'Expected LayerGenerator, got {type(layer_generator)}.',
                )

        if not is_real_number(success_threshold):
            raise TypeError(
                'Expected real number for success_threshold'
                f', got {type(success_threshold)}',
            )

        if not isinstance(cost, CostFunctionGenerator):
            raise TypeError(
                'Expected cost to be a CostFunctionGenerator'
                f', got {type(cost)}',
            )

        if max_layer is not None and not is_integer(max_layer):
            raise TypeError(
                f'Expected max_layer to be an integer, got {type(max_layer)}.',
            )

        if max_layer is not None and max_layer <= 0:
            raise ValueError(
                f'Expected max_layer to be positive, got {int(max_layer)}.',
            )

        if not isinstance(instantiate_options, dict):
            raise TypeError(
                'Expected dictionary for instantiate_options'
                f', got {type(instantiate_options)}',
            )

        self.heuristic_function = heuristic_function
        self.layer_gen = layer_generator
        self.success_threshold = success_threshold
        self.cost = cost
        self.max_layer = max_layer
        self.instantiate_options: dict[str, Any] = {
            'cost_fn_gen': self.cost,
        }
        self.instantiate_options.update(instantiate_options)
        self.store_partial_solutions = store_partial_solutions
        self.partials_per_depth = partials_per_depth
        self.checkpoint_proj = checkpoint_proj
        self.start_time = time.time()
        if (self.checkpoint_proj and not exists(self.checkpoint_proj)):
            mkdir(self.checkpoint_proj)
        
        self.time_limit = time_limit * 60 * 60

    async def synthesize(
        self,
        utry: UnitaryMatrix | StateVector | StateSystem,
        data: PassData,
    ) -> Circuit:
        """Synthesize `utry`, see :class:`SynthesisPass` for more."""
        # Initialize run-dependent options
        instantiate_options = self.instantiate_options.copy()

        # Seed the PRNG
        if 'seed' not in instantiate_options:
            instantiate_options['seed'] = data.seed

<<<<<<< HEAD
        frontier = Frontier(utry, self.heuristic_function)
        # Seed the search with an initial layer
        initial_layer = self.layer_gen.gen_initial_layer(utry, data)
=======
        # Get layer generator for search
        layer_gen = self._get_layer_gen(data)

        # Begin the search with an initial layer
        frontier = Frontier(utry, self.heuristic_function)
        initial_layer = layer_gen.gen_initial_layer(utry, data)
>>>>>>> 7ce7713e
        initial_layer.instantiate(utry, **instantiate_options)
        frontier.add(initial_layer, 0)

        # Track best circuit, initially the initial layer
        best_dist = self.cost.calc_cost(initial_layer, utry)
        best_circ = initial_layer
        best_layer = 0

        # Track partial solutions
        psols: dict[int, list[tuple[Circuit, float]]] = {}
        
        # Things needed for saving data
        if self.checkpoint_proj:
            save_num = data.get("block_num", 0)
            num_digits = data.get("num_digits", 1)
            save_num = str(save_num).zfill(num_digits)
            _logger.debug(f"Checkpointing block {save_num}!")
            save_frontier_file = join(self.checkpoint_proj, f"block_{save_num}.data")

            if exists(save_frontier_file):
                with open(save_frontier_file, "rb") as cf:
                    print(save_frontier_file)
                    pkl_data = pickle.load(cf)
                    frontier: Frontier = pkl_data["frontier"]
                    best_circ: Circuit = pkl_data["best_circ"]
                    best_dist: float = pkl_data["best_dist"]
                    best_layer: int = pkl_data["best_layer"]
                    psols: dict[int, list[tuple[Circuit, float]]] = pkl_data["psols"]
            else:
                with open(save_frontier_file, "wb") as cf:
                    pkl_data = {}
                    pkl_data["frontier"] = frontier
                    pkl_data["best_circ"] = best_circ
                    pkl_data["best_dist"] = best_dist
                    pkl_data["best_layer"] = best_layer
                    pkl_data["psols"] = psols
                    pickle.dump(pkl_data, cf)
        
        _logger.debug(f'Search started, initial layer has cost: {best_dist}.')

        # Evalute initial layer
        if best_dist < self.success_threshold:
            save_num = data.get("block_num", 0)
            _logger.debug('Successful synthesis.')
            return best_circ

        # Main loop
        while not frontier.empty():
            top_circuit, layer = frontier.pop()

            # Generate successors
            successors = layer_gen.gen_successors(top_circuit, data)

            if len(successors) == 0:
                continue

            # Instantiate successors
            circuits = await get_runtime().map(
                Circuit.instantiate,
                successors,
                target=utry,
                **instantiate_options,
            )

            # Evaluate successors
            for circuit in circuits:
                dist = self.cost.calc_cost(circuit, utry)

                if dist < self.success_threshold:
                    _logger.debug('Successful synthesis.')
                    data["finished"] = True
                    if self.store_partial_solutions:
                        data['psols'] = psols
                    return circuit

                if dist < best_dist:
                    plural = '' if layer == 0 else 's'
                    _logger.debug(
                        f'New best circuit found with {layer + 1} '
                        f'layer{plural} and cost: {dist:.12e}.',
                    )
                    best_dist = dist
                    best_circ = circuit
                    best_layer = layer

                if self.store_partial_solutions:
                    if layer not in psols:
                        psols[layer] = []

                    psols[layer].append((circuit.copy(), dist))

                    if len(psols[layer]) > self.partials_per_depth:
                        psols[layer].sort(key=lambda x: x[1])
                        del psols[layer][-1]

                if self.max_layer is None or layer + 1 < self.max_layer:
                    frontier.add(circuit, layer + 1)

            # _logger.debug(f'Current Time: {time.time() - self.start_time}, Time Limit: {self.time_limit}')
            if (time.time() - self.start_time) > self.time_limit and self.checkpoint_proj:
                # Checkpoint
                with open(save_frontier_file, "wb") as cf:
                    pkl_data = {}
                    pkl_data["frontier"] = frontier
                    pkl_data["best_circ"] = best_circ
                    pkl_data["best_dist"] = best_dist
                    pkl_data["best_layer"] = best_layer
                    pkl_data["psols"] = psols
                    pickle.dump(pkl_data, cf)
                break

        _logger.warning('Frontier emptied.')
        data["finished"] = False
        _logger.warning(
            'Returning best known circuit with %d layer%s and cost: %e.'
            % (best_layer, '' if best_layer == 1 else 's', best_dist),
        )
        if self.store_partial_solutions:
            data['psols'] = psols

        return best_circ

<<<<<<< HEAD
    async def run(self, circuit: Circuit, data: PassData) -> None:
        """Perform the pass's operation, see :class:`BasePass` for more."""
        new_circ = await self.synthesize(data.target, data)
        dist = self.cost.calc_cost(new_circ, data.target)
        self.max_layer = sum(y for x,y  in circuit.gate_counts.items() if x.num_qudits >= 2) + 1
        # Make sure that max_layer only goes until current circuit's max 2q depth, we will just use old circuit
        # otherwise
        if dist < self.success_threshold:
            _logger.debug(f"Using new circuit! Has {new_circ.gate_counts}")
            circuit.become(new_circ)
        else:
            _logger.debug(f"Reverting back to original circuit with {circuit.gate_counts}")
=======
    def _get_layer_gen(self, data: PassData) -> LayerGenerator:
        """
        Set the layer generator.

        If a layer generator has been passed into the constructor, then that
        layer generator will be used. Otherwise, a default layer generator will
        be selected by the gateset.

        If seeds are passed into the data dict, then a SeedLayerGenerator will
        wrap the previously selected layer generator.
        """
        # TODO: Deduplicate this code with leap synthesis
        layer_gen = self.layer_gen or data.gate_set.build_mq_layer_generator()

        # Priority given to seeded synthesis
        if 'seed_circuits' in data:
            return SeedLayerGenerator(data['seed_circuits'], layer_gen)

        return layer_gen
>>>>>>> 7ce7713e
<|MERGE_RESOLUTION|>--- conflicted
+++ resolved
@@ -162,18 +162,12 @@
         if 'seed' not in instantiate_options:
             instantiate_options['seed'] = data.seed
 
-<<<<<<< HEAD
-        frontier = Frontier(utry, self.heuristic_function)
-        # Seed the search with an initial layer
-        initial_layer = self.layer_gen.gen_initial_layer(utry, data)
-=======
         # Get layer generator for search
         layer_gen = self._get_layer_gen(data)
 
         # Begin the search with an initial layer
         frontier = Frontier(utry, self.heuristic_function)
         initial_layer = layer_gen.gen_initial_layer(utry, data)
->>>>>>> 7ce7713e
         initial_layer.instantiate(utry, **instantiate_options)
         frontier.add(initial_layer, 0)
 
@@ -296,7 +290,6 @@
 
         return best_circ
 
-<<<<<<< HEAD
     async def run(self, circuit: Circuit, data: PassData) -> None:
         """Perform the pass's operation, see :class:`BasePass` for more."""
         new_circ = await self.synthesize(data.target, data)
@@ -309,7 +302,7 @@
             circuit.become(new_circ)
         else:
             _logger.debug(f"Reverting back to original circuit with {circuit.gate_counts}")
-=======
+    
     def _get_layer_gen(self, data: PassData) -> LayerGenerator:
         """
         Set the layer generator.
@@ -328,5 +321,4 @@
         if 'seed_circuits' in data:
             return SeedLayerGenerator(data['seed_circuits'], layer_gen)
 
-        return layer_gen
->>>>>>> 7ce7713e
+        return layer_gen