--- conflicted
+++ resolved
@@ -524,9 +524,6 @@
 
 
 ReplaceFilterFn = Callable[[Circuit, Operation], bool]
-<<<<<<< HEAD
-=======
-
 
 class ClearAllBlockData(BasePass):
     """Clear all block data and passed down data from the pass data."""
@@ -537,5 +534,4 @@
             if key.startswith(ForEachBlockPass.key):
                 del data[key]
             elif key.startswith(ForEachBlockPass.pass_down_key_prefix):
-                del data[key]
->>>>>>> ad123565
+                del data[key]