--- conflicted
+++ resolved
@@ -156,14 +156,11 @@
             block_data['model'] = submodel
             block_data['point'] = CircuitPoint(cycle, op.location[0])
             block_data['calculate_error_bound'] = self.calculate_error_bound
-<<<<<<< HEAD
             block_data['block_num'] = self.blocks_to_run[i]
-=======
             for key in data:
                 if key.startswith(self.pass_down_key_prefix):
                     block_data[key] = data[key]
             block_data.seed = data.seed
->>>>>>> 4b15e087
 
             subcircuits.append(subcircuit)
             block_datas.append(block_data)
