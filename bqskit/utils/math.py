"""This module implements numerical functions."""
from __future__ import annotations

from typing import Any

import numpy as np
import numpy.typing as npt
import scipy as sp

from bqskit.qis.pauli import PauliMatrices
from bqskit.qis.pauliz import PauliZMatrices
from bqskit.qis.unitary.unitary import RealVector


def dexpmv(
    M: npt.NDArray[np.complex128], dM: npt.NDArray[np.complex128],
) -> tuple[npt.NDArray[np.complex128], npt.NDArray[np.complex128]]:
    """
    Compute the Matrix exponential F = e^M and its derivative dF.

    User must provide M and its derivative dM. If the argument dM is a
    vector of partials then dF will be the respective partial vector.
    This is done using a Pade Approximation with scaling and squaring.

    Args:
        M (np.ndarray): Matrix to exponentiate.

        dM (np.ndarray): Derivative(s) of M.

    Returns:
        tuple: Tuple containing
            - F (np.ndarray): Exponentiated matrix, i.e. e^M.

            - dF (np.ndarray): Derivative(s) of F.

    References:
        Brančík, Lubomír. "Matlab programs for matrix exponential function
        derivative evaluation." Proc. of Technical Computing Prague 2008
        (2008): 17-24.
    """

    norm = np.linalg.norm(M, np.inf)
    e = np.log2(norm) if norm != 0 else -np.inf
    r = int(max(0, e + 1))
    M = M / (2 ** r)
    dM = dM / (2 ** r)
    X = M
    Y = dM
    c = 0.5
    F = np.identity(M.shape[0]) + c * M
    D = np.identity(M.shape[0]) - c * M
    dF = c * dM
    dD = -c * dM
    q = 6
    p = True
    for k in range(2, q + 1):
        c = c * (q - k + 1) / (k * (2 * q - k + 1))
        Y = dM @ X + M @ Y
        X = M @ X
        cX = c * X
        cY = c * Y
        F = F + cX
        dF = dF + cY
        if p:
            D = D + cX
            dD = dD + cY
        else:
            D = D - cX
            dD = dD - cY
        p = not p
    Dinv = np.linalg.inv(D)
    F = Dinv @ F
    dF = Dinv @ (dF - dD @ F)

    for k in range(1, r + 1):
        dF = dF @ F + F @ dF
        F = F @ F

    return F, dF


def softmax(
    x: npt.NDArray[np.float64],
    beta: int = 20,
) -> npt.NDArray[np.float64]:
    """
    Computes the softmax of vector x.

    Args:
        x (np.ndarray): Input vector to softmax.

        beta (int): Beta coefficient to scale steepness of softmax.

    Returns:
        np.ndarray: Output vector of softmax.
    """

    shiftx = beta * (x - np.max(x))
    exps = np.exp(shiftx)
    return exps / np.sum(exps)


def dot_product(alpha: RealVector, sigma: RealVector) -> npt.NDArray[Any]:
    """
    Computes the standard dot product of `alpha` with `sigma`.

    Args:
        alpha (RealVector): The alpha vector.

        sigma (RealVector): The sigma vector.

    Returns:
        np.ndarray: Sum of element-wise multiplication of `alpha`
        and `sigma`.
    """

    return np.array(np.sum([a * s for a, s in zip(alpha, sigma)], 0))


def unitary_log_no_i(
        U: npt.NDArray[np.complex128],
) -> npt.NDArray[np.complex128]:
    """
    Solves for H in U = e^{iH}

    Args:
        U (np.ndarray): The unitary to decompose.

    Returns:
        np.ndarray: H in e^{iH} = U.

    Note:
        This assumes the input is unitary but does not check. The output
        is undefined on non-unitary inputs.
    """

    T, Z = sp.linalg.schur(U)
    T = np.diag(T)
    D = T / np.abs(T)
    D = np.diag(np.log(D))
    H0 = -1j * (Z @ D @ Z.conj().T)
    return 0.5 * H0 + 0.5 * H0.conj().T


def pauli_expansion(H: npt.NDArray[np.complex128]) -> npt.NDArray[np.float64]:
    """
    Computes a Pauli expansion of the hermitian matrix H.

    Args:
        H (np.ndarray): The hermitian matrix to expand.

    Returns:
        np.ndarray: The coefficients of a Pauli expansion for H,
        i.e., X dot Sigma = H where Sigma is Pauli matrices of
        same size of H.

    Note:
        This assumes the input is hermitian but does not check. The
        output is undefined on non-hermitian inputs.
    """

    # Change basis of H to Pauli Basis (solve for coefficients -> X)
    n = int(np.log2(len(H)))
    paulis = PauliMatrices(n)
    flatten_paulis = [np.reshape(pauli, 4 ** n) for pauli in paulis]
    flatten_H = np.reshape(H, 4 ** n)
    A = np.stack(flatten_paulis, axis=-1)
    X = np.real(np.matmul(np.linalg.inv(A), flatten_H))
    return np.array(X)


def pauliz_expansion(H: npt.NDArray[np.complex128]) -> npt.NDArray[np.float64]:
    """
    Computes a Pauli Z expansion of the diagonal hermitian matrix H.

    Args:
        H (np.ndarray): The (N, N) diagonal hermitian matrix to expand.

    Returns:
        np.ndarray: The coefficients of a Pauli Z expansion for H,
        i.e., x dot Sigma = H where Sigma contains Pauli Z matrices of
        same size of H.

    Note:
        This assumes the input is diagonal but of shape (N, N). No check is
        done for hermicity. The output is undefined on non-hermitian inputs.
    """
    diag_H = np.diag(np.diag(H))
    if not np.allclose(H, diag_H):
        msg = 'H must be a diagonal matrix.'
        raise ValueError(msg)
    # Change basis of H to Pauli Basis (solve for coefficients -> X)
    n = int(np.log2(len(H)))
    paulizs = PauliZMatrices(n)
    flatten_paulizs = [np.diag(pauli) for pauli in paulizs]
    flatten_H = np.diag(H)
    A = np.stack(flatten_paulizs, axis=-1)
    X = np.real(np.matmul(np.linalg.inv(A), flatten_H))
    return np.array(X)


def compute_su_generators(n: int) -> npt.NDArray[np.complex128]:
    """
    Computes the Lie algebra generators for SU(n).

    Args:
        n (int): dimension of SU(n) algebra

    Returns:
        npt.NDArray[np.complex128]: list of the SU(N) generators,
        note that they are Hermitian, but not neccesarily unitary.

    Raises:
        ValueError: if n<=0

    References:
        https://walterpfeifer.ch/liealgebra/LieAlg_wieBuch4.pdf
    """
    # TODO HermitianMatrix objects

    if n <= 0:
        raise ValueError(f'Expected positive integer for n, got: {n}.')

    elif n == 1:
        return np.array([1], dtype=np.complex128)

    elif n == 2:
        return np.array(
            [
                [[0, 1], [1, 0]],
                [[0, -1j], [1j, 0]],
                [[1, 0], [0, -1]],
            ], dtype=np.complex128,
        )

    else:
        previous_generators = compute_su_generators(n - 1)
        generators = [
            np.pad(previous_generators[i], (0, 1))
            for i in range(len(previous_generators))
        ]
        for i in range(n - 1):
            t = np.zeros((n, n), dtype=np.complex128)
            t[i, n - 1] = 1.0
            t[n - 1, i] = 1.0
            generators.append(t)
            t2 = np.zeros((n, n), dtype=np.complex128)
            t2[i, n - 1] = -1j
            t2[n - 1, i] = 1j
            generators.append(t2)

        t3 = np.eye(n)
        t3[n - 1, n - 1] = -n + 1
        t3 *= np.sqrt(2 / (n * (n - 1)))
        generators.append(t3)
        return np.array(generators, dtype=np.complex128)


def canonical_unitary(
    unitary: npt.NDArray[np.complex128],
) -> npt.NDArray[np.complex128]:
    """
    Computes a canonical form for the provided unitary.

    If unitary matrices V, W differ only by a global phase, then
    canonical_unitary(V) == canonical_unitary(W).

    Args:
        unitary (npt.NDArray[np.complex128]): A unitary matrix.

    Returns:
        npt.NDArray[np.complex128]: A unitary matrix.

    References:
        https://arxiv.org/abs/2306.05622
    """
    determinant = np.linalg.det(unitary)
    dimension = len(unitary)
    # Compute special unitary
    global_phase = np.angle(determinant) / dimension
    global_phase = global_phase % (2 * np.pi / dimension)
    global_phase_factor = np.exp(-1j * global_phase)
    special_unitary = global_phase_factor * unitary
    # Standardize speical unitary to account for exp(-i2pi/N) differences
    first_row_mags = np.linalg.norm(special_unitary[0, :], ord=2)
    index = np.argmax(first_row_mags)
    std_phase = np.angle(special_unitary[0, index])
    correction_phase = 0 - std_phase
    std_correction = np.exp(1j * correction_phase)
    return std_correction * special_unitary

<<<<<<< HEAD
def global_phase(
    unitary: npt.NDArray[np.complex128],
) -> np.complex128:
    """
    Computes the global phase w.r.t the canonical untiary

    If unitary matrices V, W differ only by a global phase, then
    canonical_unitary(V) == canonical_unitary(W).

    Args:
        unitary (npt.NDArray[np.complex128]): A unitary matrix.

    Returns:
        npt.NDArray[np.complex128]: A unitary matrix.

    References:
        https://arxiv.org/abs/2306.05622
    """
    determinant = np.linalg.det(unitary)
    dimension = len(unitary)
    # Compute special unitary
    global_phase = np.angle(determinant) / dimension
    global_phase = global_phase % (2 * np.pi / dimension)
    global_phase_factor = np.exp(-1j * global_phase)
    special_unitary = global_phase_factor * unitary
    # Standardize speical unitary to account for exp(-i2pi/N) differences
    first_row_mags = np.linalg.norm(special_unitary[0, :], ord=2)
    index = np.argmax(first_row_mags)
    std_phase = np.angle(special_unitary[0, index])
    return np.exp(1j * std_phase)

def correction_factor(
    unitary: npt.NDArray[np.complex128],
) -> np.complex128:
    """
    Computes the global phase w.r.t the canonical untiary

    If unitary matrices V, W differ only by a global phase, then
    canonical_unitary(V) == canonical_unitary(W).

    Args:
        unitary (npt.NDArray[np.complex128]): A unitary matrix.

    Returns:
        npt.NDArray[np.complex128]: A unitary matrix.

    References:
        https://arxiv.org/abs/2306.05622
    """
    can_utry = canonical_unitary(unitary)

    def first_nonzero(arr, axis, invalid_val=-1):
        mask = arr!=0
        return np.where(mask.any(axis=axis), mask.argmax(axis=axis), invalid_val)

    a = unitary[np.nonzero(unitary)]
    b = can_utry[np.nonzero(can_utry)]
    return np.mean(a / b)
=======

def diagonal_distance(unitary: npt.NDArray[np.complex128]) -> float:
    """
    Compute how diagonal a unitary is.

    The diagonal distance measures how closely a unitary can be approx-
    imately inverted by a diagonal unitary. A unitary is approximately
    inverted when the Hilbert-Schmidt distance to the identity is less
    than some threshold.

    A proof of correctness can be found in the appendix of:
    https://arxiv.org/abs/2409.00433

    Args:
        unitary (np.ndarray): The unitary matrix to check.

    Returns:
        float: The Hilbert-Schmidt distance to the nearest diagonal.
    """
    eps = unitary - np.diag(np.diag(unitary))
    eps2 = eps * eps.conj()
    distance = abs(np.sqrt(eps2.sum(-1).max()))
    return distance
>>>>>>> b7917dc4
<|MERGE_RESOLUTION|>--- conflicted
+++ resolved
@@ -289,7 +289,6 @@
     std_correction = np.exp(1j * correction_phase)
     return std_correction * special_unitary
 
-<<<<<<< HEAD
 def global_phase(
     unitary: npt.NDArray[np.complex128],
 ) -> np.complex128:
@@ -348,7 +347,6 @@
     a = unitary[np.nonzero(unitary)]
     b = can_utry[np.nonzero(can_utry)]
     return np.mean(a / b)
-=======
 
 def diagonal_distance(unitary: npt.NDArray[np.complex128]) -> float:
     """
@@ -371,5 +369,4 @@
     eps = unitary - np.diag(np.diag(unitary))
     eps2 = eps * eps.conj()
     distance = abs(np.sqrt(eps2.sum(-1).max()))
-    return distance
->>>>>>> b7917dc4
+    return distance