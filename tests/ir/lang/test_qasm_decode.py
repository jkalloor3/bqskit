"""This file tests the qasm2 language support in BQSKit."""
from __future__ import annotations

from unittest.mock import mock_open
from unittest.mock import patch

import pytest

from bqskit.ext.qiskit import qiskit_to_bqskit
from bqskit.ir.gates.barrier import BarrierPlaceholder
from bqskit.ir.gates.circuitgate import CircuitGate
from bqskit.ir.gates.constant.cx import CNOTGate
from bqskit.ir.gates.measure import MeasurementPlaceholder
from bqskit.ir.gates.parameterized.u1 import U1Gate
from bqskit.ir.gates.parameterized.u1q import U1qGate
from bqskit.ir.gates.parameterized.u2 import U2Gate
from bqskit.ir.gates.parameterized.u3 import U3Gate
from bqskit.ir.lang.language import LangException
from bqskit.ir.lang.qasm2 import OPENQASM2Language
from bqskit.qis.unitary.unitarymatrix import UnitaryMatrix


class TestComment:
    def test_comment_header_1(self) -> None:
        input = """
            // This is a comment
            OPENQASM 2.0;
            qreg q[1];
            u1(0.1) q[0];
        """
        circuit = OPENQASM2Language().decode(input)
        assert circuit.get_unitary() == U1Gate().get_unitary([0.1])

    def test_comment_header_2(self) -> None:
        input = """

            // This is a comment

            OPENQASM 2.0;
            qreg q[1];
            u1(0.1) q[0];
        """
        circuit = OPENQASM2Language().decode(input)
        assert circuit.get_unitary() == U1Gate().get_unitary([0.1])

    def test_comment_footer_1(self) -> None:
        input = """
            OPENQASM 2.0;
            qreg q[1];
            u1(0.1) q[0];
            // This is a comment
        """
        circuit = OPENQASM2Language().decode(input)
        assert circuit.get_unitary() == U1Gate().get_unitary([0.1])

    def test_comment_footer_2(self) -> None:
        input = """
            OPENQASM 2.0;
            qreg q[1];
            u1(0.1) q[0];

            // This is a comment

        """
        circuit = OPENQASM2Language().decode(input)
        assert circuit.get_unitary() == U1Gate().get_unitary([0.1])

    def test_comment_gatedecl(self) -> None:
        input = """
            OPENQASM 2.0;
            qreg q[1];
            gate gate_x q0 {
                // This is a commment
                u1(0.1) q0;
                // This is a comment too
            }
            gate_x q[0];
        """
        circuit = OPENQASM2Language().decode(input)
        assert circuit.get_unitary() == U1Gate().get_unitary([0.1])


class TestGateDecl:
    def test_simple_gate_decl(self) -> None:
        input = """
            OPENQASM 2.0;
            include "qelib1.inc";
            qreg q[1];
            gate gate_x (p0) q0 {
                u2(p0, 3.5*p0) q0;
            }
            gate_x(1.2) q[0];
        """

        pytest.importorskip('qiskit')
        from qiskit import QuantumCircuit
        circuit = OPENQASM2Language().decode(input)
        assert circuit.num_qudits == 1
        assert circuit.num_operations == 1
        op = circuit[0, 0]
        assert isinstance(op.gate, CircuitGate)
        assert op.location == (0,)
        assert op.params == [1.2, 4.2]
        assert op.gate._circuit[0, 0].gate == U2Gate()
        assert op.gate._circuit[0, 0].location == (0,)

        qc = QuantumCircuit.from_qasm_str(input)
        bqskit_utry = circuit.get_unitary()
        qiskit_utry = qiskit_to_bqskit(qc).get_unitary()
        assert qiskit_utry.get_distance_from(bqskit_utry) < 1e-7

    def test_gate_decl_UCX(self) -> None:
        input = """
            OPENQASM 2.0;
            include "qelib1.inc";
            qreg q[2];
            gate gate_x (p0) q0, q1 {
                U(p0, 2, 3) q0;
                CX q0, q1;
            }
            gate_x(1.2) q[0], q[1];
        """

        circuit = OPENQASM2Language().decode(input)
        assert circuit.num_operations == 1
        op = circuit[0, 0]
        assert isinstance(op.gate, CircuitGate)
        assert op.location == (0, 1)
        U1 = U3Gate().get_unitary([1.2, 2, 3]).otimes(UnitaryMatrix.identity(2))
        U2 = CNOTGate().get_unitary()
        assert circuit.get_unitary().get_distance_from(U2 @ U1) < 1e-7

    def test_empty_gate_decl_1(self) -> None:
        input = """
            OPENQASM 2.0;
            include "qelib1.inc";
            qreg q[1];
            gate gate_x () q0 {
            }
            gate_x q[0];
        """

        pytest.importorskip('qiskit')
        from qiskit import QuantumCircuit
        circuit = OPENQASM2Language().decode(input)
        assert circuit.num_qudits == 1
        op = circuit[0, 0]
        assert isinstance(op.gate, CircuitGate)
        assert op.location == (0,)
        assert op.params == []

        qc = QuantumCircuit.from_qasm_str(input)
        bqskit_utry = circuit.get_unitary()
        qiskit_utry = qiskit_to_bqskit(qc).get_unitary()
        assert qiskit_utry.get_distance_from(bqskit_utry) < 1e-7

    def test_empty_gate_decl_2(self) -> None:
        input = """
            OPENQASM 2.0;
            include "qelib1.inc";
            qreg q[1];
            gate gate_x q0 {}
            gate_x q[0];
        """

        pytest.importorskip('qiskit')
        from qiskit import QuantumCircuit

        circuit = OPENQASM2Language().decode(input)
        assert circuit.num_qudits == 1
        op = circuit[0, 0]
        assert isinstance(op.gate, CircuitGate)
        assert op.location == (0,)
        assert op.params == []

        qc = QuantumCircuit.from_qasm_str(input)
        bqskit_utry = circuit.get_unitary()
        qiskit_utry = qiskit_to_bqskit(qc).get_unitary()
        assert qiskit_utry.get_distance_from(bqskit_utry) < 1e-7

    def test_gate_decl_qubit_mixup(self) -> None:
        input = """
            OPENQASM 2.0;
            include "qelib1.inc";
            qreg q[3];
            gate gate_x q0, q1, q2 {
                cx q2, q1;
                cx q0, q2;
                cx q1, q0;
                cx q2, q0;
            }
            gate_x q[1], q[2], q[0];
        """

        pytest.importorskip('qiskit')
        from qiskit import QuantumCircuit

        circuit = OPENQASM2Language().decode(input)
        assert circuit.num_qudits == 3
        op = circuit[0, 0]
        assert isinstance(op.gate, CircuitGate)
        assert op.location == (1, 2, 0)
        assert op.params == []

        subcircuit = op.gate._circuit
        assert subcircuit.num_qudits == 3
        assert subcircuit.num_cycles == 4
        assert subcircuit[0, 1].gate == CNOTGate()
        assert subcircuit[0, 1].location == (2, 1)
        assert subcircuit[1, 0].gate == CNOTGate()
        assert subcircuit[1, 0].location == (0, 2)
        assert subcircuit[2, 1].gate == CNOTGate()
        assert subcircuit[2, 1].location == (1, 0)
        assert subcircuit[3, 2].gate == CNOTGate()
        assert subcircuit[3, 2].location == (2, 0)

        qc = QuantumCircuit.from_qasm_str(input)
        bqskit_utry = circuit.get_unitary()
        qiskit_utry = qiskit_to_bqskit(qc).get_unitary()
        assert qiskit_utry.get_distance_from(bqskit_utry) < 1e-7

    def test_nested_gate_decl(self) -> None:
        input = """
            OPENQASM 2.0;
            include "qelib1.inc";
            qreg q[2];
            u1(0.1) q[0];
            gate gate_x (p0) q0 {
                u2(p0, 3.5*p0) q0;
            }
            gate gate_y (p0) q0, q1 {
                gate_x(p0) q0;
                u1(0.1) q0;
                gate_x(p0*2) q1;
            }
            gate_y(1.2) q[0], q[1];
        """

        circuit = OPENQASM2Language().decode(input)
        assert circuit.num_qudits == 2
        op = circuit[0, 0]
        assert op.gate == U1Gate()
        assert op.location == (0,)
        assert op.params == [0.1]

        op = circuit[1, 1]
        assert isinstance(op.gate, CircuitGate)
        assert op.location == (0, 1)

        subcircuit = op.gate._circuit
        assert isinstance(subcircuit[0, 0].gate, CircuitGate)
        assert subcircuit[0, 0].gate._circuit[0, 0].gate == U2Gate()
        assert subcircuit[0, 0].gate._circuit[0, 0].params == [1.2, 4.2]
        assert isinstance(subcircuit[0, 1].gate, CircuitGate)
        assert subcircuit[0, 1].gate._circuit[0, 0].gate == U2Gate()
        assert subcircuit[0, 1].gate._circuit[0, 0].params == [2.4, 8.4]
        assert subcircuit[1, 0].gate == U1Gate()
        assert subcircuit[1, 0].params == [0.1]

        # Unable to verify this one with qiskit
        # https://github.com/Qiskit/qiskit-terra/issues/8558
        # qc = QuantumCircuit.from_qasm_str(input)
        # bqskit_utry = circuit.get_unitary()
        # qiskit_utry = qiskit_to_bqskit(qc).get_unitary()
        # assert qiskit_utry.get_distance_from(bqskit_utry) < 1e-7


class TestIncludeStatements:
    def test_include_no_exists(self) -> None:
        input = """
            OPENQASM 2.0;
            include "qelib1.inc";
            qreg q[2];
        """
        circuit = OPENQASM2Language().decode(input)
        assert circuit.num_qudits == 2
        assert circuit.num_operations == 0

    def test_include_simple(self) -> None:
        idata = """
            gate test(p) q { u1(p) q; }
        """
        input = """
            OPENQASM 2.0;
            include "test.inc";
            qreg q[1];
            test(0.1) q[0];
        """
        with patch('builtins.open', mock_open(read_data=idata)) as mock_file:
            with patch('os.path.isfile', lambda x: True):
                circuit = OPENQASM2Language().decode(input)
            mock_file.assert_called_with('test.inc')
        assert circuit.num_qudits == 1
        assert circuit.num_operations == 1
        gate_unitary = U1Gate().get_unitary([0.1])
        assert circuit.get_unitary().get_distance_from(gate_unitary) < 1e-7


class TestMeasure:
    def test_measure_single_bit(self) -> None:
        input = """
            OPENQASM 2.0;
            qreg q[1];
            creg c[1];
            measure q[0] -> c[0];
        """
        circuit = OPENQASM2Language().decode(input)
        expected = MeasurementPlaceholder([('c', 1)], {0: ('c', 0)})
        assert circuit[0, 0].gate == expected

    def test_measure_register_1(self) -> None:
        input = """
            OPENQASM 2.0;
            qreg q[1];
            creg c[1];
            measure q -> c;
        """
        circuit = OPENQASM2Language().decode(input)
        expected = MeasurementPlaceholder([('c', 1)], {0: ('c', 0)})
        assert circuit[0, 0].gate == expected

    def test_measure_register_2(self) -> None:
        input = """
            OPENQASM 2.0;
            qreg q[2];
            creg c[2];
            measure q -> c;
        """
        circuit = OPENQASM2Language().decode(input)
        measurements = {0: ('c', 0), 1: ('c', 1)}
        expected = MeasurementPlaceholder([('c', 2)], measurements)
        assert circuit[0, 0].gate == expected

    def test_measure_register_invalid_size(self) -> None:
        input = """
            OPENQASM 2.0;
            qreg q[2];
            creg c[1];
            measure q -> c;
        """
        with pytest.raises(LangException):
            circuit = OPENQASM2Language().decode(input)  # noqa


def test_U_gate() -> None:
    input = """
        OPENQASM 2.0;
        qreg q[1];
        U(1,2.1,3) q[0];
    """
    circuit = OPENQASM2Language().decode(input)
    assert circuit.num_operations == 1
    assert circuit.get_unitary() == U3Gate().get_unitary([1, 2.1, 3])


def test_CX_gate() -> None:
    input = """
        OPENQASM 2.0;
        qreg q[2];
        CX q[0],q[1];
    """
    circuit = OPENQASM2Language().decode(input)
    assert circuit.num_operations == 1
    assert circuit[0, 0].gate == CNOTGate()


<<<<<<< HEAD
def test_barrier_full_register() -> None:
    input = """
        OPENQASM 2.0;
        qreg q[2];
        CX q[0],q[1];
        barrier q;
        CX q[0],q[1];
    """
    circuit = OPENQASM2Language().decode(input)
    assert circuit.num_operations == 3
    assert circuit[0, 0].gate == CNOTGate()
    assert circuit[1, 0].gate == BarrierPlaceholder(2)
    assert circuit[2, 0].gate == CNOTGate()


def test_barrier_indiviual_qubits() -> None:
    input = """
        OPENQASM 2.0;
        qreg q[2];
        CX q[0],q[1];
        barrier q[0], q[1];
        CX q[0],q[1];
    """
    circuit = OPENQASM2Language().decode(input)
    assert circuit.num_operations == 3
    assert circuit[0, 0].gate == CNOTGate()
    assert circuit[1, 0].gate == BarrierPlaceholder(2)
    assert circuit[2, 0].gate == CNOTGate()


def test_barrier_mixed() -> None:
    input = """
        OPENQASM 2.0;
        qreg q[2];
        qreg r[2];
        CX q[0],q[1];
        barrier q, r[0];
        CX q[0],q[1];
    """
    circuit = OPENQASM2Language().decode(input)
    assert circuit.num_operations == 3
    assert circuit[0, 0].gate == CNOTGate()
    assert circuit[1, 0].gate == BarrierPlaceholder(3)
    assert circuit[2, 0].gate == CNOTGate()


def test_barrier_mixed_three() -> None:
    input = """
        OPENQASM 2.0;
        qreg q[2];
        qreg r[2];
        CX q[0],q[1];
        barrier q, r[0], r[1];
        CX q[0],q[1];
    """
    circuit = OPENQASM2Language().decode(input)
    assert circuit.num_operations == 3
    assert circuit[0, 0].gate == CNOTGate()
    assert circuit[1, 0].gate == BarrierPlaceholder(4)
    assert circuit[2, 0].gate == CNOTGate()
=======
def test_U1Q_gate() -> None:
    input = """
        OPENQASM 2.0;
        qreg q[1];
        U1q(3.141592653589793, -0.8510194827063557) q[0];
        u1q(3.141592653589793, -0.8510194827063557) q[0];
    """
    circuit = OPENQASM2Language().decode(input)
    assert circuit.num_operations == 2
    assert circuit[0, 0].gate == U1qGate()
    assert circuit[1, 0].gate == U1qGate()
>>>>>>> ef6ef0ac
<|MERGE_RESOLUTION|>--- conflicted
+++ resolved
@@ -364,7 +364,6 @@
     assert circuit[0, 0].gate == CNOTGate()
 
 
-<<<<<<< HEAD
 def test_barrier_full_register() -> None:
     input = """
         OPENQASM 2.0;
@@ -425,7 +424,8 @@
     assert circuit[0, 0].gate == CNOTGate()
     assert circuit[1, 0].gate == BarrierPlaceholder(4)
     assert circuit[2, 0].gate == CNOTGate()
-=======
+
+
 def test_U1Q_gate() -> None:
     input = """
         OPENQASM 2.0;
@@ -436,5 +436,4 @@
     circuit = OPENQASM2Language().decode(input)
     assert circuit.num_operations == 2
     assert circuit[0, 0].gate == U1qGate()
-    assert circuit[1, 0].gate == U1qGate()
->>>>>>> ef6ef0ac
+    assert circuit[1, 0].gate == U1qGate()